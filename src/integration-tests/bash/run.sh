#!/bin/bash
# Copyright 2017, 2018, Oracle Corporation and/or its affiliates. All rights reserved.
# Licensed under the Universal Permissive License v 1.0 as shown at http://oss.oracle.com/licenses/upl.

# ---------------------------------------------------------
# Oracle WebLogic Kubernetes Operator Acceptance Test Suite
# ---------------------------------------------------------
#
# -----------------
# Summary and Usage
# -----------------
#
# This script builds the operator, runs a series of acceptance tests,
# and archives the results into tar.gz files upon completion.
#
# It currently runs in three modes, "Wercker", "Jenkins",
# and "standalone" Oracle Linux, where the mode is controlled by
# the WERCKER and JENKINS environment variables described below.
# The default is "standalone".
#
# Steps to run this script:
#
#   (1) set the optional env vars described below
#   (2) call "cleanup.sh" (more on cleanup below)
#   (3) call "run.sh" without any parameters
#
# A succesfull run will have a trace statement with the
# words 'Acceptance Test Suite Completed' and have
# an exit status of 0.
#
# A failed run will have a trace statement with the
# word 'FAIL', and a non-zero exit status.
#
# -------------------------
# Test Cleanup (cleanup.sh)
# -------------------------
#
# To cleanup before or after a run, set the RESULT_ROOT and PV_ROOT
# env vars that are described below to the same values that were
# used when calling run.sh, and then call "cleanup.sh".
#
# Cleanup deletes test temporary files, test PV directories, and
# test kubernetes artifacts (such as pods, services, secrets, etc). 
# It will not delete the aforementioned tar.gz archive files
# which run.sh creates after a run completes or fails.
#
# ---------------
# Logging Levels
# ---------------
#
# The test has different levels of logging verboseness.  Output that begins with:
#
#   - "##TEST_INFO" is very concise (one line per test (either PASS or FAIL).
#   - "[timestamp]" is concise.
#   - "+" is verbose.
#   - Anything else is semi-verbose.
#
# By default the test copies all output to /tmp/test_suite.out, and 
# echos non-verbose output to stdout.  To echo all output to stdout
# see the VERBOSE env var below.
#
# ------------------------
# Test Settings (Env Vars)
# ------------------------
#
# This script accepts optional env var overrides:
#
#   RESULT_ROOT    The root directory to use for the tests temporary files.
#                  See "Directory Configuration and Structure" below for
#                  defaults and a detailed description of test directories.
#
#   PV_ROOT        The root directory on the kubernetes cluster
#                  used for persistent volumes.
#                  See "Directory Configuration and Structure" below for
#                  defaults and a detailed description of test directories.
#
#   VERBOSE        Set to 'true' to echo verbose output to stdout.
#                  Default is 'false'.
#
#   QUICKTEST      When set to "true", limits testing to a subset of
#                  of the tests.
#
#   WERCKER        Set to true if invoking from Wercker, set
#                  to false or "" if running stand-alone or from Jenkins.
#                  Default is "".
#
#   JENKINS        Set to true if invoking from Jenkins, set
#                  to false or "" if running stand-alone or from Wercker.
#                  Default is "".
#
#   NODEPORT_HOST  DNS name of a Kubernetes worker node.  
#                  Default is the local host's hostname.
#
#   JVM_ARGS       JVM_ARGS to pass to WebLogic Servers.
#                  Default is "-Dweblogic.StdoutDebugEnabled=false".
#
#   BRANCH_NAME    Git branch name.
#                  Default is determined by calling 'git branch'.
#
# The following additional overrides are currently only used when
# WERCKER=true:
#
#   IMAGE_TAG_OPERATOR   Docker image tag for operator.
#                        Default generated based off the BRANCH_NAME.
#
#   IMAGE_NAME_OPERATOR  Docker image name for operator.
#                        Default is wlsldi-v2.docker.oraclecorp.com/weblogic-operator
#
#   IMAGE_PULL_POLICY_OPERATOR   Default 'Never'.
#   IMAGE_PULL_SECRET_OPERATOR   Default ''.
#   IMAGE_PULL_SECRET_WEBLOGIC   Default ''.
#
# -------------------------------------
# Directory configuration and structure
# -------------------------------------
#
#  Main external env vars:
#
#      RESULT_ROOT   Root path for local test files.
#      PV_ROOT       Root NFS path behind PV/C directories.  This must have permissions
#                    suitable for WL pods to add files (default UID 1000 group ???)
#
#  Defaults for RESULT_ROOT & PV_ROOT:
#
#      Test Mode    RESULT_ROOT                         PV_ROOT   Where Initialized
#      -----------  ----------------------------------  -------   ------------------
#      stand-alone  /scratch/$USER/wl_k8s_test_results  <--same   run.sh/cleanup.sh defaults
#      Jenkins      /scratch/k8s_dir                    <--same   deploy.sh - which calls run.sh
#      Wercker      /tmp/inttest                        /scratch  wercker.yml - which calls run.sh/cleanup.sh
#
#  'Physical' subdirectories created by test:
#
#      Local tmp files:      RESULT_ROOT/acceptance_test_tmp/...
#
#      PV dirs K8S NFS:      PV_ROOT/acceptance_test_pv/persistentVolume-${domain_uid}/...
#
#      Archives of above:    PV_ROOT/acceptance_test_pv_archive/...
#                            RESULT_ROOT/acceptance_test_tmp_archive/...
#
#  'Logical' to 'Physical' K8S PV/PVC mappings:
#
#                   'Logical'     'Actual'
#      job.sh job:  /scratch <--> PV_ROOT on K8S machines
#      domain pod:  /shared  <--> PV_ROOT/acceptance_test_pv/persistentVolume-${domain_uid} on K8S machines
#
# ----------------------------------------------
# Instructions for adding a new acceptance test: 
# ----------------------------------------------
#
#   *  Must define as a function with a name prefix of "test_".
#   *  Must be called from the test_suite function.
#   *  Must not call another test.
#
#   *  Mark the entry and exit of each test as follows:
#
#         - First call in test must be 
#               'declare_new_test <version> <optional description - no spaces>*'
#
#         - The test function name and its declare_new_test args must together form
#           a unique string that stays the same between runs
#           (typically 'declare_new_test 1 "$@"' is sufficient).
#
#         - Last call in test must be either 'declare_test_pass' or 'fail' (more on 'fail' below).
#
#   *  Fail tests using the 'fail' function.  Calling fail fails the current test and
#      exits the entire acceptance test.  fail can be called from nested functions.
#
#   *  Use the 'trace' function for less verbose tracing.
#
#   *  For verbose tracing, do not use trace (use echo or some-such) and
#      prepend each line with a "+".  (The '+' helps down-stream callers filter
#      out verbose tracing.)
#
#   *  Helper functions that check state should be named starting with "verify_"
#      or "confirm_" and should call 'fail' on a failure.
#
#   *  If a test needs a new operator or domain, add it via a 'op_define' 
#      or 'dom_define' call at the beginning of the test_suite fn, reference
#      it using its 'key', and retrieve its values using 'op_get' or 'dom_get'.
#

# Test utilities

function processJson {
    python -c "
import sys, json
j=json.load(sys.stdin)
$1
"
}

# Test tracing and failure handling
#
#   declare_new_test             - call this at beginning of each test fn
#   declare_new_test_from_trap   - call this at ctrl-c interrupt trap
#   declare_test_pass            - call at the end of test that passes
#   trace                        - trace
#   fail                         - fail a test and exit
#
#    NOTES: The declare_new_test calls must generate a unique TEST_ID
#           that stays the same between runs.  If the same
#           test is run twice, it must use different params
#           in order to generate a different description.
#
#           Calling declare_new_test before a previous declare passes or fails
#           generates a fail.
#             
#   Related:
#     declare_test_fail            - report test failed, called by 'fail'
#     state_dump                   - dump current state to files 
#                                    called by 'fail' and at end of the run
#     archive.sh                   - tar.gz all results, called by state_dump
#     ctrl_c                       - traps users ctrl-c interrupt and calls fail
#

#
# declare_reset
#   - implicitly called from a declare_test_pass or declare_test_fail
#   - must also call at start of the run
#   - resets TEST_ID and TEST_VERSION to a well known NULL value
#
function declare_reset {
  export TEST_VERSION="NULL"
  export TEST_ID="NULL"
}

#
# declare_test_trace PASS|FAIL|START [echo]
#   - internal helper
#   - generates trace with contents ##TEST_INFO:${GIT_ABBREVIATED_COMMIT_HASH}:${TEST_ID}:${TEST_VERSION}:${1}##
#   - also echos same if 'echo' passed as the second parameter
#
function declare_test_trace {
  local GIT_ABBREVIATED_COMMIT_HASH="${WERCKER_GIT_COMMIT:-`git log --pretty=format:%h -n 1`}"
  local str="##TEST_INFO:${GIT_ABBREVIATED_COMMIT_HASH}:${TEST_ID}:${TEST_VERSION}:${1}##"
  trace "$str"
  if [ "$2" = echo ]; then
    echo "$str"
  fi
}

#
# declare_new_test <version> [<testargs...>]
#   - must call at beginning of each test
#   - sets TEST_VERSION according to $1
#   - sets TEST_ID based on caller's fn name and <testargs...>
#   - pairs with a subsequent call to 'declare_test_pass' or 'fail'
#   - fails if previous test did not call declare_test_pass or fail
#
function declare_new_test {
  if [ "$#" -eq 0 ] ; then
    fail "Missing argument(s). Expected <version> [<testargs...>]"
  fi

  if [ ! "$TEST_VERSION" = "NULL" ]; then
    fail "New test declared before previous test failed.  Previous TEST_ID=$TEST_ID"
  fi

  export TEST_VERSION="${1}"
  export TEST_ID="${FUNCNAME[1]}"
  shift
  while [ ! "$1" = "" ]; do
    export TEST_ID="${TEST_ID}.${1}"
    shift
  done

  declare_test_trace START
}

# 
# declare_new_test_from_trap <version> <testname>
#   - call only from a trap that's about to call fail
#   - the trap obliterates exports like TEST_VERSION and TEST_ID, so we need to set them to something logical.
#
function declare_new_test_from_trap {
  export TEST_VERSION="${1?}"
  export TEST_ID="${2?}"
}

# declare_test_fail
#   - do not call this directly from a test
#   - implicitly called from fail
#   - pairs with an earlier call to declare_new_test
#
function declare_test_fail {
  # the primary reason for this method is to echo the test failure in a special
  # format:  ##TEST_INFO:commitID:testID:testVersion:FAIL##
  declare_test_trace FAIL echo
  declare_reset
}

#
# declare_test_pass
#   - must call at the end of each test
#   - pairs with an earlier call to declare_new_test
#
function declare_test_pass {
  # the primary reason for this method is to echo the test pass in a special
  # format:  ##TEST_INFO:commitID:testID:testVersion:PASS##
  if [ "$TEST_VERSION" = "NULL" -o "$TEST_VERSION" = "" ]; then
    fail "No current test."
  fi

  declare_test_trace PASS echo
  declare_reset
}

# 
# trace <message>
#
function trace {
  #Date reported in same format as oper-log for easier correlation.  01-22-2018T21:49:01
  #See also a similar echo in function fail
  echo "[`date '+%m-%d-%YT%H:%M:%S'`] [secs=$SECONDS] [test=$TEST_ID] [fn=${FUNCNAME[1]}]: ""$@"
}

# 
# state_dump <dir-suffix>
#   - called at the end of a run, and from fail
#   - places k8s logs, descriptions, etc in directory $RESULT_DIR/state-dump-$1
#   - calls archive.sh on RESULT_DIR locally, and on PV_ROOT via a job
#   - IMPORTANT: this method must never call fail (since it is called from fail)
#   - IMPORTANT: this method should not rely on exports 
#
function state_dump {
  if [ -z "$RESULT_DIR" ]; then
     # exports can apparently be lost when the trap catches a ^C
     trace Exports have been lost.  Trying to recreate.

     local RESULT_DIR="`cat /tmp/test_suite.result_root`/acceptance_test_tmp"
     local PV_ROOT="`cat /tmp/test_suite.pv_root`"
     local PROJECT_ROOT="`cat /tmp/test_suite.project_root`"
     local SCRIPTPATH="$PROJECT_ROOT/src/integration-tests/bash"

     if [ ! -d "$RESULT_DIR" ]; then
        trace State dump exiting early.  RESULT_DIR \"$RESULT_DIR\" does not exist or is not a directory.
        return
     fi
  fi
  local DUMP_DIR=$RESULT_DIR/state-dump-${1:?}
  trace Starting state dump.   Dumping state to directory ${DUMP_DIR}

  mkdir -p ${DUMP_DIR}

  # Test output is captured to ${TESTOUT} when run.sh is run stand-alone
  if [ -f ${TESTOUT:-NoSuchFile.out} ]; then
      trace Copying ${TESTOUT} to ${DUMP_DIR}/test_suite.out
      cp ${TESTOUT} ${DUMP_DIR}/test_suite.out
  fi
  
  # dumping kubectl state
  #   get domains is in its own command since this can fail if domain CRD undefined

  trace Dumping kubectl gets to kgetmany.out and kgetdomains.out in ${DUMP_DIR}
  kubectl get all,crd,cm,pv,pvc,ns,roles,rolebindings,clusterroles,clusterrolebindings,secrets --show-labels=true --all-namespaces=true 2>&1 > ${DUMP_DIR}/kgetmany.out 2>&1
  kubectl get domains --show-labels=true --all-namespaces=true 2>&1 > ${DUMP_DIR}/kgetdomains.out 2>&1

  # Get all pod logs and redirect/copy to files 

  set +x
  local namespaces="`kubectl get namespaces | egrep -v -e "(STATUS|kube)" | awk '{ print $1 }'`"
  set -x

  local namespace
  trace "Copying logs and describes to pod-log.NAMESPACE.PODNAME and pod-describe.NAMESPACE.PODNAME in ${DUMP_DIR}"
  for namespace in $namespaces; do
    set +x
    local pods="`kubectl get pods -n $namespace --ignore-not-found | egrep -v -e "(STATUS)" | awk '{print $1}'`"
    set -x
    local pod
    for pod in $pods; do
      local logfile=${DUMP_DIR}/pod-log.${namespace}.${pod}
      local descfile=${DUMP_DIR}/pod-describe.${namespace}.${pod}
      kubectl log $pod -n $namespace > $logfile 2>&1
      kubectl describe pod $pod -n $namespace > $descfile 2>&1
    done
  done

  # use a job to archive PV, /scratch mounts to PV_ROOT in the K8S cluster
  trace "Archiving pv directory using a kubernetes job.  Look for it on k8s cluster in $PV_ROOT/acceptance_test_pv_archive"
  local outfile=${DUMP_DIR}/archive_pv_job.out
  $SCRIPTPATH/job.sh "/scripts/archive.sh /scratch/acceptance_test_pv /scratch/acceptance_test_pv_archive" > ${outfile} 2>&1
  if [ "$?" = "0" ]; then
     trace Job complete.
  else
     trace Job failed.  See ${outfile}.
  fi

  # now archive all the local test files
  $SCRIPTPATH/archive.sh "${RESULT_DIR}" "${RESULT_DIR}_archive"

  trace Done with state dump
}


# 
# fail <message>
#    - report the message, fail the run, and exit the script
#    - calls state_dump (which calls archive)
#
function fail {
  set +x
  #See also a similar echo in function trace
  echo "[`date '+%m-%d-%YT%H:%M:%S'`] [secs=$SECONDS] [test=$TEST_ID] [fn=${FUNCNAME[1]}]: [FAIL] ""$@"

  #echo current test failure in a special format
  declare_test_fail

  echo "Stack trace:"
  local deptn=${#FUNCNAME[@]}
  local i
  for ((i=1; i<$deptn; i++)); do
      local func="${FUNCNAME[$i]}"
      local line="${BASH_LINENO[$((i-1))]}"
      local src="${BASH_SOURCE[$((i-1))]}"
      printf '%*s' $i '' # indent
      echo "at: $func(), $src, line $line"
  done

  state_dump fail
  
  echo "[`date '+%m-%d-%YT%H:%M:%S'`] [secs=$SECONDS] [test=$TEST_ID] [fn=${FUNCNAME[1]}]: [FAIL] Exiting with status 1"

  exit 1
}

trap ctrl_c INT

function ctrl_c() {
    declare_new_test_from_trap 1 run_aborted_with_ctrl_c
    # disable the trap:
    trap - INT
    fail "Trapped CTRL-C"
}

function clean_jenkins {
    trace Cleaning.
    /usr/local/packages/aime/ias/run_as_root "${SCRIPTPATH}/clean_docker_k8s.sh -y"
}

function setup_jenkins {
    trace Setting up.
    /usr/local/packages/aime/ias/run_as_root "sh ${SCRIPTPATH}/install_docker_k8s.sh -y -u wls -v ${K8S_VERSION}"
    set +x
    . ~/.dockerk8senv
    set -x
    id

    trace "Pull and tag the images we need"

    docker login -u teamsldi_us@oracle.com -p $docker_pass  wlsldi-v2.docker.oraclecorp.com
    docker images

    docker pull wlsldi-v2.docker.oraclecorp.com/store-weblogic-12.2.1.3:latest
    docker tag wlsldi-v2.docker.oraclecorp.com/store-weblogic-12.2.1.3:latest store/oracle/weblogic:12.2.1.3

    docker pull wlsldi-v2.docker.oraclecorp.com/store-serverjre-8:latest
    docker tag wlsldi-v2.docker.oraclecorp.com/store-serverjre-8:latest store/oracle/serverjre:8

    # create a docker image for the operator code being tested
    docker build -t "${IMAGE_NAME_OPERATOR}:${IMAGE_TAG_OPERATOR}" --no-cache=true .

    docker images
}

# setup_local is for arbitrary dev hosted linux - it assumes docker & k8s are already installed
function setup_local {
  trace "Pull and tag the images we need"

  docker pull wlsldi-v2.docker.oraclecorp.com/store-weblogic-12.2.1.3:latest
  docker tag wlsldi-v2.docker.oraclecorp.com/store-weblogic-12.2.1.3:latest store/oracle/weblogic:12.2.1.3

  docker pull wlsldi-v2.docker.oraclecorp.com/store-serverjre-8:latest
  docker tag wlsldi-v2.docker.oraclecorp.com/store-serverjre-8:latest store/oracle/serverjre:8

}

function create_image_pull_secret_jenkins {

    trace "Creating Secret"
    kubectl create secret docker-registry wlsldi-secret  \
    --docker-server=wlsldi-v2.docker.oraclecorp.com \
    --docker-username=teamsldi_us@oracle.com \
    --docker-password=$docker_pass \
    --docker-email=teamsldi_us@oracle.com 2>&1 | sed 's/^/+' 2>&1

    trace "Checking Secret"
    local SECRET="`kubectl get secret wlsldi-secret | grep wlsldi | wc | awk ' { print $1; }'`"
    if [ "$SECRET" != "1" ]; then
        fail 'secret wlsldi-secret was not created successfully'
    fi

}

# op_define OP_KEY NAMESPACE TARGET_NAMESPACES EXTERNAL_REST_HTTPSPORT
#   sets up table of operator values.
#
# op_get    OP_KEY
#   gets an operator value
#
# op_echo   OP_KEY
#   lists the values
#
# Usage example:
#   op_define myop mynamespace ns1,ns2 34007
#   opkey="myop"
#   echo Defined operator $opkey with `op_echo $opkey`
#   local nspace="`op_get $opkey NAMESPACE`"
#

function op_define {
    if [ "$#" != 4 ] ; then
      fail "requires 4 parameters: OP_KEY NAMESPACE TARGET_NAMESPACES EXTERNAL_REST_HTTPSPORT"
    fi
    local opkey="`echo \"${1?}\" | sed 's/-/_/g'`"
    eval export OP_${opkey}_NAMESPACE="$2"
    eval export OP_${opkey}_TARGET_NAMESPACES="$3"
    eval export OP_${opkey}_EXTERNAL_REST_HTTPSPORT="$4"

    # derived TMP_DIR for operator = $RESULT_DIR/$NAMESPACE :
    eval export OP_${opkey}_TMP_DIR="$RESULT_DIR/$2"

    #verbose tracing starts with a +
    op_echo_all $1 | sed 's/^/+/'

    trace Defined operator ${1}.
}

function op_get {
    local opkey="`echo \"${1?}\" | sed 's/-/_/g'`"
    eval "echo \${OP_${opkey}_${2?}}"
}

function op_echo_all {
    local opkey="`echo \"${1?}\" | sed 's/-/_/g'`"
    env | grep "^OP_${opkey}_"
}

function deploy_operator {
    if [ "$#" != 1 ] ; then
      fail "requires 1 parameter: opkey"
    fi

    local opkey=${1}
    local NAMESPACE="`op_get $opkey NAMESPACE`"
    local TARGET_NAMESPACES="`op_get $opkey TARGET_NAMESPACES`"
    local EXTERNAL_REST_HTTPSPORT="`op_get $opkey EXTERNAL_REST_HTTPSPORT`"
    local TMP_DIR="`op_get $opkey TMP_DIR`"

    trace 'customize the yaml'
    local inputs="$TMP_DIR/create-operator-inputs.yaml"
    mkdir -p $TMP_DIR
    cp $PROJECT_ROOT/kubernetes/create-weblogic-operator.sh $TMP_DIR/create-weblogic-operator.sh
    # copy the template file and dependent scripts too
    mkdir $TMP_DIR/internal
    cp $PROJECT_ROOT/kubernetes/internal/* $TMP_DIR/internal/
    cp $PROJECT_ROOT/kubernetes/create-operator-inputs.yaml $inputs

    trace 'customize the inputs yaml file to use our pre-built docker image'
    sed -i -e "s|\(imagePullPolicy:\).*|\1${IMAGE_PULL_POLICY_OPERATOR}|g" $inputs
    sed -i -e "s|\(image:\).*|\1${IMAGE_NAME_OPERATOR}:${IMAGE_TAG_OPERATOR}|g" $inputs
    if [ -n "${IMAGE_PULL_SECRET_OPERATOR}" ]; then
      sed -i -e "s|#imagePullSecretName:.*|imagePullSecretName: ${IMAGE_PULL_SECRET_OPERATOR}|g" $inputs
    fi
    trace 'customize the inputs yaml file to generate a self-signed cert for the external Operator REST https port'
    sed -i -e "s|\(externalRestOption:\).*|\1self-signed-cert|g" $inputs
    sed -i -e "s|\(externalSans:\).*|\1DNS:${NODEPORT_HOST}|g" $inputs
    trace 'customize the inputs yaml file to set the java logging level to FINER'
    sed -i -e "s|\(javaLoggingLevel:\).*|\1FINER|g" $inputs
    sed -i -e "s|\(externalRestHttpsPort:\).*|\1${EXTERNAL_REST_HTTPSPORT}|g" $inputs
    trace 'customize the inputs yaml file to add test namespace' 
    sed -i -e "s/^namespace:.*/namespace: ${NAMESPACE}/" $inputs
    sed -i -e "s/^targetNamespaces:.*/targetNamespaces: ${TARGET_NAMESPACES}/" $inputs
    sed -i -e "s/^serviceAccount:.*/serviceAccount: weblogic-operator/" $inputs

    local outfile="${TMP_DIR}/create-weblogic-operator.sh.out"
    trace "Run the script to deploy the weblogic operator, see \"$outfile\" for tracking."
    sh $TMP_DIR/create-weblogic-operator.sh -i $inputs > ${outfile} 2>&1
    if [ "$?" = "0" ]; then
       # Prepend "+" to detailed debugging to make it easy to filter out
       cat ${outfile} | sed 's/^/+/g'
       trace Script complete.
    else
       cat ${outfile}
       fail Script failed.
    fi

    # Prepend "+" to detailed debugging to make it easy to filter out
    echo 'weblogic-operator.yaml contents:' 2>&1 | sed 's/^/+/' 2>&1
    cat $TMP_DIR/weblogic-operator.yaml 2>&1 | sed 's/^/+/' 2>&1
    echo 2>&1 | sed 's/^/+/' 2>&1

    trace "Checking the operator pods"
    #TODO It looks like this code isn't checking if REPLICA_SET, POD_TEMPLATE, and POD have expected values, is that intentional?
    local namespace=$NAMESPACE
    local REPLICA_SET=`kubectl describe deploy weblogic-operator -n ${namespace} | grep NewReplicaSet: | awk ' { print $2; }'`
    local POD_TEMPLATE=`kubectl describe rs ${REPLICA_SET} -n ${namespace} | grep ^Name: | awk ' { print $2; } '`
    local POD=`kubectl get pods -n ${namespace} | grep $POD_TEMPLATE | awk ' { print $1; } '`

    trace "Checking image for pod $POD"
    local IMAGE=`kubectl describe pod $POD -n ${namespace} | grep "Image:" | awk ' { print $2; } '`
    if [ "$IMAGE" != "${IMAGE_NAME_OPERATOR}:${IMAGE_TAG_OPERATOR}" ]; then
        fail "pod image should be ((${IMAGE_NAME_OPERATOR}:${IMAGE_TAG_OPERATOR})) but image is ((${IMAGE}))"
    fi

}

function test_first_operator {
    declare_new_test 1 "$@"
    if [ "$#" != 1 ] ; then
      fail "requires 1 parameter: opkey"
    fi
    local OP_KEY=${1}
    deploy_operator $OP_KEY
    verify_no_domain_via_oper_rest $OP_KEY
    declare_test_pass
}


# Create another operator in a new namespace named after the operator, managing a new namespace
# the specified existing domain should not be affacted
function test_second_operator {
    declare_new_test 1 "$@"
    if [ "$#" != 2 ] ; then
      fail "requires 2 parameters: new_opkey dom_key_for_existing_domain"
    fi
    local OP_KEY="${1}"
    local DOM_KEY="${2}"
    deploy_operator $OP_KEY
    verify_domain $DOM_KEY
    declare_test_pass
}

# dom_define   DOM_KEY OP_KEY NAMESPACE DOMAIN_UID WL_CLUSTER_NAME MS_BASE_NAME ADMIN_PORT ADMIN_WLST_PORT ADMIN_NODE_PORT MS_PORT LOAD_BALANCER_WEB_PORT LOAD_BALANCER_ADMIN_PORT
#   Sets up a table of domain values:  all of the above, plus TMP_DIR which is derived.
#
# dom_get      DOM_KEY <value>
#   Gets a domain value.
#
# dom_echo_all DOM_KEY
#   Lists domain values for the given key.
#
# Usage example:
#   dom_define mydom default domain1 cluster-1 managed-server 7001 30012 30701 8001 30305 30315
#   local DOM_KEY=mydom
#   local nspace="`dom_get $DOM_KEY NAMESPACE`"
#   echo Defined operator $opkey with `dom_echo_all $DOM_KEY`
#
function dom_define {
    if [ "$#" != 12 ] ; then
      fail "requires 12 parameters: DOM_KEY OP_KEY NAMESPACE DOMAIN_UID WL_CLUSTER_NAME MS_BASE_NAME ADMIN_PORT ADMIN_WLST_PORT ADMIN_NODE_PORT MS_PORT LOAD_BALANCER_WEB_PORT LOAD_BALANCER_ADMIN_PORT"
    fi
    local DOM_KEY="`echo \"${1}\" | sed 's/-/_/g'`"
    eval export DOM_${DOM_KEY}_OP_KEY="$2"
    eval export DOM_${DOM_KEY}_NAMESPACE="$3"
    eval export DOM_${DOM_KEY}_DOMAIN_UID="$4"
    eval export DOM_${DOM_KEY}_WL_CLUSTER_NAME="$5"
    eval export DOM_${DOM_KEY}_MS_BASE_NAME="$6"
    eval export DOM_${DOM_KEY}_ADMIN_PORT="$7"
    eval export DOM_${DOM_KEY}_ADMIN_WLST_PORT="$8"
    eval export DOM_${DOM_KEY}_ADMIN_NODE_PORT="$9"
    eval export DOM_${DOM_KEY}_MS_PORT="${10}"
    eval export DOM_${DOM_KEY}_LOAD_BALANCER_WEB_PORT="${11}"
    eval export DOM_${DOM_KEY}_LOAD_BALANCER_ADMIN_PORT="${12}"

    # derive TMP_DIR $RESULT_DIR/$NAMESPACE-$DOMAIN_UID :
    eval export DOM_${DOM_KEY}_TMP_DIR="$RESULT_DIR/$3-$4"

    #verbose tracing starts with a +
    dom_echo_all $1 | sed 's/^/+/'

    trace Defined domain ${1}.
}

function dom_get {
    local domkey="`echo \"${1?}\" | sed 's/-/_/g'`"
    eval "echo \${DOM_${domkey}_${2?}}"
}

function dom_echo_all {
    local domkey="`echo \"${1?}\" | sed 's/-/_/g'`"
    env | grep "^DOM_${domkey}_"
}

function run_create_domain_job {
    if [ "$#" != 1 ] ; then
      fail "requires 1 parameter: domainkey"
    fi

    local NAMESPACE="`dom_get $1 NAMESPACE`"
    local DOMAIN_UID="`dom_get $1 DOMAIN_UID`"
    local WL_CLUSTER_NAME="`dom_get $1 WL_CLUSTER_NAME`"
    local MS_BASE_NAME="`dom_get $1 MS_BASE_NAME`"
    local ADMIN_PORT="`dom_get $1 ADMIN_PORT`"
    local ADMIN_WLST_PORT="`dom_get $1 ADMIN_WLST_PORT`"
    local ADMIN_NODE_PORT="`dom_get $1 ADMIN_NODE_PORT`"
    local MS_PORT="`dom_get $1 MS_PORT`"
    local LOAD_BALANCER_WEB_PORT="`dom_get $1 LOAD_BALANCER_WEB_PORT`"
    local LOAD_BALANCER_ADMIN_PORT="`dom_get $1 LOAD_BALANCER_ADMIN_PORT`"
    local TMP_DIR="`dom_get $1 TMP_DIR`"

    local WLS_JAVA_OPTIONS="$JVM_ARGS"

    trace "WLS_JAVA_OPTIONS = \"$WLS_JAVA_OPTIONS\""

    local PV="pv"
    local PV_DIR="persistentVolume-${DOMAIN_UID}"

    trace "Create $DOMAIN_UID in $NAMESPACE namespace "

    local tmp_dir="$TMP_DIR"
    mkdir -p $tmp_dir

    local CREDENTIAL_NAME="$DOMAIN_UID-weblogic-credentials"
    local CREDENTIAL_FILE="${tmp_dir}/$CREDENTIAL_NAME.yaml"

    trace 'Create the secret with weblogic admin credentials'
    cp $CUSTOM_YAML/domain1-weblogic-credentials.yaml  $CREDENTIAL_FILE

    sed -i -e "s|namespace: default|namespace: $NAMESPACE|g" $CREDENTIAL_FILE
    sed -i -e "s|name: domain1-weblogic-credentials|name: $CREDENTIAL_NAME|g" $CREDENTIAL_FILE

    kubectl apply -f $CREDENTIAL_FILE -n $NAMESPACE

    trace 'Check secret'
    local ADMINSECRET=`kubectl get secret $CREDENTIAL_NAME -n $NAMESPACE | grep $CREDENTIAL_NAME | wc -l `
    if [ "$ADMINSECRET" != "1" ]; then
        fail 'could not create the secret with weblogic admin credentials'
    fi

    trace 'Prepare the job customization script'
    local internal_dir="$tmp_dir/internal"
    mkdir $tmp_dir/internal
    cp $PROJECT_ROOT/kubernetes/create-domain-job.sh ${tmp_dir}/create-domain-job.sh
    cp $PROJECT_ROOT/kubernetes/internal/* ${internal_dir}/

    # Common inputs file for creating a domain
    cp $PROJECT_ROOT/kubernetes/create-domain-job-inputs.yaml ${tmp_dir}/create-domain-job-inputs.yaml

    # copy testwebapp.war for testing
    cp $PROJECT_ROOT/src/integration-tests/apps/testwebapp.war ${tmp_dir}/testwebapp.war

    # Customize the create domain job inputs
    sed -i -e "s/^exposeAdminT3Channel:.*/exposeAdminT3Channel: true/" ${tmp_dir}/create-domain-job-inputs.yaml

    # Customize more configuraiton 
    sed -i -e "s/^persistenceVolumeName:.*/persistenceVolumeName: ${PV}/" ${tmp_dir}/create-domain-job-inputs.yaml
    sed -i -e "s/^persistenceVolumeClaimName:.*/persistenceVolumeClaimName: $PV-claim/" ${tmp_dir}/create-domain-job-inputs.yaml
    sed -i -e "s;^persistencePath:.*;persistencePath: $PV_ROOT/acceptance_test_pv/$PV_DIR;" ${tmp_dir}/create-domain-job-inputs.yaml
    sed -i -e "s/^domainUid:.*/domainUid: $DOMAIN_UID/" ${tmp_dir}/create-domain-job-inputs.yaml
    sed -i -e "s/^clusterName:.*/clusterName: $WL_CLUSTER_NAME/" ${tmp_dir}/create-domain-job-inputs.yaml
    sed -i -e "s/^namespace:.*/namespace: $NAMESPACE/" ${tmp_dir}/create-domain-job-inputs.yaml
    sed -i -e "s/^t3ChannelPort:.*/t3ChannelPort: $ADMIN_WLST_PORT/" ${tmp_dir}/create-domain-job-inputs.yaml
    sed -i -e "s/^adminNodePort:.*/adminNodePort: $ADMIN_NODE_PORT/" ${tmp_dir}/create-domain-job-inputs.yaml
    sed -i -e "s/^exposeAdminNodePort:.*/exposeAdminNodePort: true/" ${tmp_dir}/create-domain-job-inputs.yaml
    sed -i -e "s/^t3PublicAddress:.*/t3PublicAddress: $NODEPORT_HOST/" ${tmp_dir}/create-domain-job-inputs.yaml
    sed -i -e "s/^adminPort:.*/adminPort: $ADMIN_PORT/" ${tmp_dir}/create-domain-job-inputs.yaml
    sed -i -e "s/^managedServerPort:.*/managedServerPort: $MS_PORT/" ${tmp_dir}/create-domain-job-inputs.yaml
    sed -i -e "s/^secretName:.*/secretName: $CREDENTIAL_NAME/" ${tmp_dir}/create-domain-job-inputs.yaml
    if [ -n "${IMAGE_PULL_SECRET_WEBLOGIC}" ]; then
      sed -i -e "s|#imagePullSecretName:.*|imagePullSecretName: ${IMAGE_PULL_SECRET_WEBLOGIC}|g" ${tmp_dir}/create-domain-job-inputs.yaml
    fi
    sed -i -e "s/^loadBalancerWebPort:.*/loadBalancerWebPort: $LOAD_BALANCER_WEB_PORT/" ${tmp_dir}/create-domain-job-inputs.yaml
    sed -i -e "s/^loadBalancerAdminPort:.*/loadBalancerAdminPort: $LOAD_BALANCER_ADMIN_PORT/" ${tmp_dir}/create-domain-job-inputs.yaml
    sed -i -e "s/^javaOptions:.*/javaOptions: $WLS_JAVA_OPTIONS/" ${tmp_dir}/create-domain-job-inputs.yaml

    # we will test cluster scale up and down in domain1 and domain4 
    if [ "$DOMAIN_UID" == "domain1" ] || [ "$DOMAIN_UID" == "domain4" ] ; then
      sed -i -e "s/^managedServerCount:.*/managedServerCount: 3/"  ${tmp_dir}/create-domain-job-inputs.yaml
    fi

    local outfile="${tmp_dir}/mkdir_physical_nfs.out"
    trace "Use a job to create the k8s host directory \"$PV_ROOT/acceptance_test_pv/$PV_DIR\" that we will use for the domain's persistent volume, see \"$outfile\" for job tracing."

    # Note that the job.sh job mounts PV_ROOT to /scratch and runs as UID 1000,
    # so PV_ROOT must already exist and have 777 or UID=1000 permissions.
    $SCRIPTPATH/job.sh "mkdir -p /scratch/acceptance_test_pv/$PV_DIR" > ${outfile} 2>&1
    if [ "$?" = "0" ]; then
       cat ${outfile} | sed 's/^/+/g'
       trace Job complete.  Directory created on k8s cluster.
    else
       cat ${outfile}
       fail Job failed.  Could not create k8s cluster NFS directory.   
    fi

    local outfile="${tmp_dir}/create-domain-job.sh.out"
    trace "Run the script to create the domain, see \"$outfile\" for tracing."

    sh ${tmp_dir}/create-domain-job.sh -i ${tmp_dir}/create-domain-job-inputs.yaml > ${outfile} 2>&1

    if [ "$?" = "0" ]; then
       cat ${outfile} | sed 's/^/+/g'
       trace Script complete.
    else
       cat ${outfile}
       fail Script failed.
    fi

    trace 'run_create_domain_job done'
}

# note that this function has slightly different parameters than deploy_webapp_via_WLST
function deploy_webapp_via_REST {

    if [ "$#" != 1 ] ; then
      fail "requires 1 parameter: domainkey"
    fi

    local NAMESPACE="`dom_get $1 NAMESPACE`"
    local DOMAIN_UID="`dom_get $1 DOMAIN_UID`"
    local WL_CLUSTER_NAME="`dom_get $1 WL_CLUSTER_NAME`"
    local ADMIN_PORT="`dom_get $1 ADMIN_PORT`"
    local TMP_DIR="`dom_get $1 TMP_DIR`"

    local WLS_ADMIN_USERNAME="`get_wladmin_user`"
    local WLS_ADMIN_PASSWORD="`get_wladmin_pass`"

    local AS_NAME="$DOMAIN_UID-admin-server"

    # Make sure the admin server has established JMX connection with all managed servers
    verify_ms_connectivity $1

    trace "deploy the web app to domain $DOMAIN_UID in $NAMESPACE namespace"

    # call the wls rest api to deploy the app

    local CURL_RESPONSE_BODY="$TMP_DIR/deploywebapp.rest.response.body"

    local get_admin_host="kubectl get services -n $NAMESPACE -o jsonpath='{.items[?(@.metadata.name == \"$AS_NAME\")].spec.clusterIP}'"

    trace admin host query is $get_admin_host

    local ADMIN_HOST=`eval $get_admin_host`

    trace admin host is $get_admin_host

    local REST_ADDR="http://${ADMIN_HOST}:${ADMIN_PORT}"

    echo "NO_DATA" > $CURL_RESPONSE_BODY

    local HTTP_RESPONSE=$(curl --silent --show-error --noproxy "*" \
      --user ${WLS_ADMIN_USERNAME}:${WLS_ADMIN_PASSWORD} \
      -H X-Requested-By:Integration-Test \
      -H Accept:application/json \
      -H Content-Type:multipart/form-data \
      -F "model={
        name: 'testwebapp',
        targets: [ '$WL_CLUSTER_NAME' ]
      }" \
      -F "deployment=@$TMP_DIR/testwebapp.war" \
      -X POST ${REST_ADDR}/management/wls/latest/deployments/application \
      -o ${CURL_RESPONSE_BODY} \
      --write-out "%{http_code}" \
    )

    echo $HTTP_RESPONSE
    cat $CURL_RESPONSE_BODY

    # verify that curl returned a status code of 200 or 201

    if [ "${HTTP_RESPONSE}" != "200" ] && [ "${HTTP_RESPONSE}" != "201" ]; then
        fail "curl did not return a 200 or 201 status code, got ${HTTP_RESPONSE}"
    fi

    trace 'done'
}

function get_cluster_replicas {
    if [ "$#" != 1 ] ; then
      fail "requires 1 parameter: domainkey"
    fi

    local NAMESPACE="`dom_get $1 NAMESPACE`"
    local DOMAIN_UID="`dom_get $1 DOMAIN_UID`"
    local WL_CLUSTER_NAME="`dom_get $1 WL_CLUSTER_NAME`"

    local find_num_replicas="kubectl get domain $DOMAIN_UID -n $NAMESPACE -o jsonpath='{.spec.clusterStartup[?(@.clusterName == \"$WL_CLUSTER_NAME\")].replicas }'"
    local replicas=`eval $find_num_replicas`

    if [ -z ${replicas} ]; then
      fail "replicas not found for $WL_CLUSTER_NAME in domain $DOMAIN_UID"
    fi
    echo $replicas
}

function verify_managed_servers_ready {
    if [ "$#" != 1 ] ; then
      fail "requires 1 parameter: domainkey"
    fi

    local DOM_KEY="$1"
    local NAMESPACE="`dom_get $1 NAMESPACE`"
    local DOMAIN_UID="`dom_get $1 DOMAIN_UID`"
    local MS_BASE_NAME="`dom_get $1 MS_BASE_NAME`"

    local replicas=`get_cluster_replicas $DOM_KEY`

    local max_count=50
    local wait_time=10

    local i
    trace "verify $replicas number of managed servers for readiness"
    for i in $(seq 1 $replicas);
    do
      local MS_NAME="$DOMAIN_UID-${MS_BASE_NAME}$i"
      trace "verify that $MS_NAME pod is ready"
      local count=0
      local status="0/1"
      while [ "${status}" != "1/1" -a $count -lt $max_count ] ; do
        local status=`kubectl get pods -n $NAMESPACE | egrep $MS_NAME | awk '{print $2}'`
        local count=`expr $count + 1`
        if [ "${status}" != "1/1" ] ; then
          trace "kubectl ready status is ${status}, iteration $count of $max_count"
          sleep $wait_time
        fi
      done

      if [ "${status}" != "1/1" ] ; then
        kubectl get pods -n $NAMESPACE
        fail "ERROR: the $MS_NAME pod is not running and ready, exiting!"
      fi
    done
}

function test_wls_liveness_probe {
    declare_new_test 1 "$@"
    if [ "$#" != 1 ] ; then
      fail "requires 1 parameter: domainkey"
    fi

    local DOM_KEY="$1"
    local NAMESPACE="`dom_get $1 NAMESPACE`"
    local DOMAIN_UID="`dom_get $1 DOMAIN_UID`"
    local MS_BASE_NAME="`dom_get $1 MS_BASE_NAME`"
    local TMP_DIR="`dom_get $1 TMP_DIR`"

    local POD_NAME="${DOMAIN_UID}-${MS_BASE_NAME}1"

    local initial_restart_count=`kubectl describe pod $POD_NAME --namespace=$NAMESPACE | egrep Restart | awk '{print $3}'`

    # First, we kill the mgd server process in the container three times to cause the node manager
    # to mark the server 'failed not restartable'.  This in turn is detected by the liveness probe,
    # which initiates a pod restart.

    cat <<EOF > ${TMP_DIR}/killserver.sh
#!/bin/bash
kill -9 \`jps | grep Server | awk '{print \$1}'\`
EOF

    chmod a+x ${TMP_DIR}/killserver.sh
    kubectl cp ${TMP_DIR}/killserver.sh $POD_NAME:/shared/killserver.sh --namespace=$NAMESPACE
    [ ! "$?" = "0" ] && fail "Error: Make sure that ${TMP_DIR}/killserver.sh exists and $POD_NAME pod is running."

    for value in {1..3}
    do
      kubectl exec -it $POD_NAME /shared/killserver.sh --namespace=$NAMESPACE
      sleep 1
    done
    kubectl exec -it $POD_NAME rm /shared/killserver.sh --namespace=$NAMESPACE

    # Now we verify the pod restarts.
   
    local maxwaitsecs=180
    local mstart=`date +%s`
    while : ; do
      local mnow=`date +%s`
      local final_restart_count=`kubectl describe pod $POD_NAME --namespace=$NAMESPACE | egrep Restart | awk '{print $3}'`
      local restart_count_diff=$((final_restart_count-initial_restart_count))
      if [ $restart_count_diff -eq 1 ]; then
        trace 'WLS liveness probe test is successful.'
        break
      fi
      if [ $((mnow - mstart)) -gt $((maxwaitsecs)) ]; then
        fail 'WLS liveness probe is not working.'
      fi
      sleep 5
    done
    declare_test_pass
}

function verify_webapp_load_balancing {
    if [ "$#" != 2 ] ; then
      fail "requires 2 parameters: domainKey managedServerCount"
    fi 

    local DOM_KEY="$1"

    local NAMESPACE="`dom_get $1 NAMESPACE`"
    local DOMAIN_UID="`dom_get $1 DOMAIN_UID`"
    local MS_BASE_NAME="`dom_get $1 MS_BASE_NAME`"
    local LOAD_BALANCER_WEB_PORT="`dom_get $1 LOAD_BALANCER_WEB_PORT`"
    local TMP_DIR="`dom_get $1 TMP_DIR`"

    local MS_NUM="$2"
    if [ "$MS_NUM" -lt "2" ] || [ "$MS_NUM" -gt "3" ] ; then
       fail "wrong parameters, managed server count must be 2 or 3"
    fi

    local list=()
    local i
    for i in $(seq 1 $MS_NUM);
    do
      local msname="$DOMAIN_UID-${MS_BASE_NAME}$i"
      list+=("$msname")
    done

    trace "confirm the load balancer is working"

    trace "verify that ingress is created.  see $TMP_DIR/describe.ingress.out"
    date >> $TMP_DIR/describe.ingress.out
    kubectl describe ingress -n $NAMESPACE >> $TMP_DIR/describe.ingress.out 2>&1

    local TEST_APP_URL="http://${NODEPORT_HOST}:${LOAD_BALANCER_WEB_PORT}/testwebapp/"
    local CURL_RESPONSE_BODY="$TMP_DIR/testapp.response.body"

    trace 'wait for test app to become available'
    local max_count=30
    local wait_time=6
    local count=0

    while [ "${HTTP_RESPONSE}" != "200" -a $count -lt $max_count ] ; do
      local count=`expr $count + 1`
      echo "NO_DATA" > $CURL_RESPONSE_BODY
      local HTTP_RESPONSE=$(curl --silent --show-error --noproxy ${NODEPORT_HOST} ${TEST_APP_URL} \
        --write-out "%{http_code}" \
        -o ${CURL_RESPONSE_BODY} \
      )

      if [ "${HTTP_RESPONSE}" != "200" ]; then
        trace "testwebapp did not return 200 status code, got ${HTTP_RESPONSE}, iteration $count of $max_count"
        sleep $wait_time
      fi
    done


    if [ "${HTTP_RESPONSE}" != "200" ]; then
        kubectl get services --all-namespaces
        kubectl get pods -n $NAMESPACE
        local i
        for i in $(seq 1 $MS_NUM);
        do
          kubectl logs ${DOMAIN_UID}-${MS_BASE_NAME}$i -n $NAMESPACE
        done
        fail "ERROR: testwebapp is not available"
    fi

    local i
    for i in "${list[@]}"; do
      local SERVER_SEARCH_STRING="InetAddress.hostname: $i"
      trace "check if the load balancer can reach $i"
      local from_server=false
      local j
      for j in `seq 1 20`
      do
        echo "NO_DATA" > $CURL_RESPONSE_BODY

        local HTTP_RESPONSE=$(curl --silent --show-error --noproxy ${NODEPORT_HOST} ${TEST_APP_URL} \
          --write-out "%{http_code}" \
          -o ${CURL_RESPONSE_BODY} \
        )

        echo $HTTP_RESPONSE | sed 's/^/+/'
        cat $CURL_RESPONSE_BODY | sed 's/^/+/'

        if [ "${HTTP_RESPONSE}" != "200" ]; then
          trace "curl did not return a 200 status code, got ${HTTP_RESPONSE}"
          continue
        else
          if grep -q "${SERVER_SEARCH_STRING}" $CURL_RESPONSE_BODY; then
            local from_server=true
            trace " get response from $i"
            break
          fi
        fi
      done
      if [ "$from_server" = false ]; then
        fail "load balancer can not reach server $i"
      fi
    done

    trace 'done'
}

function verify_admin_server_ext_service {

    # Pre-requisite: requires admin server to be already up and running and able to service requests

    if [ "$#" != 1 ] ; then
      fail "requires 1 parameter: domainKey"
    fi 

    local DOM_KEY="$1"

    local NAMESPACE="`dom_get $1 NAMESPACE`"
    local DOMAIN_UID="`dom_get $1 DOMAIN_UID`"
    local TMP_DIR="`dom_get $1 TMP_DIR`"
    local WLS_ADMIN_USERNAME="`get_wladmin_user`"
    local WLS_ADMIN_PASSWORD="`get_wladmin_pass`"

    local ADMIN_SERVER_NODEPORT_SERVICE="$DOMAIN_UID-admin-server"

    trace "verify that admin server REST and console are accessible from outside of the kubernetes cluster"

    local get_configured_nodePort="kubectl get domains -n $NAMESPACE -o jsonpath='{.items[?(@.metadata.name == \"$DOMAIN_UID\")].spec.asNodePort}'"

    local configuredNodePort=`eval $get_configured_nodePort`

    trace "configured asNodePort in domain $DOMAIN_UID is ${configuredNodePort}"

    if [ -z ${configuredNodePort} ]; then
      kubectl describe domain $DOMAIN_UID -n $NAMESPACE
      trace "Either domain $DOMAIN_UID does not exist or asNodePort is not configured in domain $DOMAIN_UID. Skipping this verify"
      return
    fi

    local get_service_nodePort="kubectl get services -n $NAMESPACE -o jsonpath='{.items[?(@.metadata.name == \"$ADMIN_SERVER_NODEPORT_SERVICE\")].spec.ports[0].nodePort}'"
   
    trace get_service_nodePort

    set +x     
    local nodePort=`eval $get_service_nodePort`
    set -x     

    if [ -z ${nodePort} ]; then
      fail "nodePort not found in domain $DOMAIN_UID"
    fi

    if [ "$nodePort" -ne "$configuredNodePort" ]; then
      fail "Configured asNodePort of ${configuredNodePort} is different from nodePort found in service ${ADMIN_SERVER_NODEPORT_SERVICE}: ${nodePort}"
    fi

    local TEST_REST_URL="http://${NODEPORT_HOST}:${nodePort}/management/weblogic/latest/serverRuntime"

    local CURL_RESPONSE_BODY="$TMP_DIR/testconsole.response.body"

    echo "NO_DATA" > $CURL_RESPONSE_BODY

    set +x
    local HTTP_RESPONSE=$(curl --silent --show-error --noproxy ${NODEPORT_HOST} ${TEST_REST_URL} \
      --user ${WLS_ADMIN_USERNAME}:${WLS_ADMIN_PASSWORD} \
      -H X-Requested-By:Integration-Test \
      --write-out "%{http_code}" \
      -o ${CURL_RESPONSE_BODY} \
    )
    set -x

    trace "REST test: $HTTP_RESPONSE "

    if [ "${HTTP_RESPONSE}" != "200" ]; then
      cat $CURL_RESPONSE_BODY
      fail "accessing admin server REST endpoint did not return 200 status code, got ${HTTP_RESPONSE}"
    fi

    local TEST_CONSOLE_URL="http://${NODEPORT_HOST}:${nodePort}/console/login/LoginForm.jsp"

    echo "NO_DATA" > $CURL_RESPONSE_BODY

    set +x
    local HTTP_RESPONSE=$(curl --silent --show-error --noproxy ${NODEPORT_HOST} ${TEST_CONSOLE_URL} \
      --write-out "%{http_code}" \
      -o ${CURL_RESPONSE_BODY} \
    )
    set -x

    trace "console test: $HTTP_RESPONSE "

    if [ "${HTTP_RESPONSE}" != "200" ]; then
      cat $CURL_RESPONSE_BODY
      fail "accessing admin console did not return 200 status code, got ${HTTP_RESPONSE}"
    fi

    trace 'done'
}

function test_domain_creation {
    declare_new_test 1 "$@"
    if [ "$#" != 1 ] ; then
      fail "requires 1 parameter: domainKey"
    fi 

    local DOM_KEY="$1"

    run_create_domain_job $DOM_KEY
    verify_domain_created $DOM_KEY 
    verify_managed_servers_ready $DOM_KEY

    #deploy_webapp_via_REST $DOM_KEY
    deploy_webapp_via_WLST $DOM_KEY
    verify_webapp_load_balancing $DOM_KEY 2

    verify_admin_server_ext_service $DOM_KEY

    extra_weblogic_checks
    declare_test_pass
}

function verify_domain {
    if [ "$#" != 1 ] ; then
      fail "requires 1 parameter: domainKey"
    fi 

    local DOM_KEY="$1"

    verify_domain_created $DOM_KEY 
    verify_managed_servers_ready $DOM_KEY

    verify_webapp_load_balancing $DOM_KEY 2
    verify_admin_server_ext_service $DOM_KEY
}

function extra_weblogic_checks {

    trace 'Pani will contribute some extra checks here'

}

# This function call operator Rest api with the given url
function call_operator_rest {
    if [ "$#" != 2 ] ; then
      fail "requires 2 parameters: operatorKey urlTail"
    fi
    local OP_KEY=${1}
    local OPERATOR_NS="`op_get $OP_KEY NAMESPACE`"
    local OPERATOR_TMP_DIR="`op_get $OP_KEY TMP_DIR`"
    local URL_TAIL="${2}"

    trace "URL_TAIL=$URL_TAIL"

    trace "Checking REST service is running"
    set +x
    local REST_SERVICE="`kubectl get services -n $OPERATOR_NS -o jsonpath='{.items[?(@.metadata.name == "external-weblogic-operator-service")]}'`"
    set -x
    if [ -z "$REST_SERVICE" ]; then
        fail 'operator rest service was not created'
    fi

    set +x
    local REST_PORT="`kubectl get services -n $OPERATOR_NS -o jsonpath='{.items[?(@.metadata.name == "external-weblogic-operator-service")].spec.ports[?(@.name == "rest-https")].nodePort}'`"
    set -x
    local REST_ADDR="https://${NODEPORT_HOST}:${REST_PORT}"
    local SECRET="`kubectl get serviceaccount weblogic-operator -n $OPERATOR_NS -o jsonpath='{.secrets[0].name}'`"
    local ENCODED_TOKEN="`kubectl get secret ${SECRET} -n $OPERATOR_NS -o jsonpath='{.data.token}'`"
    local TOKEN="`echo ${ENCODED_TOKEN} | base64 --decode`"
    local OPERATOR_CERT_DATA="`grep externalOperatorCert ${OPERATOR_TMP_DIR}/weblogic-operator.yaml | awk '{ print $2 }'`"
    local OPERATOR_CERT_FILE="${OPERATOR_TMP_DIR}/operator.cert.pem"
    echo ${OPERATOR_CERT_DATA} | base64 --decode > ${OPERATOR_CERT_FILE}

    trace "Calling some operator REST APIs via ${REST_ADDR}/${URL_TAIL}"

    #pod=`kubectl get pod -n $OPERATOR_NS | grep $OPERATOR_NS | awk '{ print $1 }'`
    #kubectl logs $pod -n $OPERATOR_NS > "${OPERATOR_TMP_DIR}/operator.pre.rest.log"

    # turn off all of the https proxying so that curl will work
    OLD_HTTPS_PROXY="${HTTPS_PROXY}"
    old_https_proxy="${https_proxy}"
    export HTTPS_PROXY=""
    export https_proxy=""

    local OPER_CURL_STDERR="${OPERATOR_TMP_DIR}/operator.rest.stderr"
    local OPER_CURL_RESPONSE_BODY="${OPERATOR_TMP_DIR}/operator.rest.response.body"

    echo "NO_DATA" > $OPER_CURL_STDERR
    echo "NO_DATA" > $OPER_CURL_RESPONSE_BODY

    local STATUS_CODE="`curl --silent --show-error \
        -v \
        --cacert ${OPERATOR_CERT_FILE} \
        -H "Authorization: Bearer ${TOKEN}" \
        -H Accept:application/json \
        -X GET ${REST_ADDR}/${URL_TAIL} \
        -o ${OPER_CURL_RESPONSE_BODY} \
        --stderr ${OPER_CURL_STDERR} \
        -w "%{http_code}"`"

    # restore the https proxying now that we're done using curl
    export HTTPS_PROXY="${OLD_HTTPS_PROXY}"
    export https_proxy="${old_https_proxy}"

    #kubectl logs $pod -n $OPERATOR_NS > "${OPERATOR_TMP_DIR}/operator.post.rest.log"
    #diff ${OPERATOR_TMP_DIR}/operator.pre.rest.log ${OPERATOR_TMP_DIR}/operator.post.rest.log

    # verify that curl returned a status code of 200
    # e.g. < HTTP/1.1 200 OK
    if [ "${STATUS_CODE}" = "200" ]; then
        # '+' marks verbose tracing
        cat $OPER_CURL_STDERR | sed 's/^/+/'
        cat $OPER_CURL_RESPONSE_BODY | sed 's/^/+/'
        cat ${OPERATOR_CERT_FILE} | sed 's/^/+/'
        trace "Done"
    else
        cat $OPER_CURL_STDERR
        cat $OPER_CURL_RESPONSE_BODY 
        cat ${OPERATOR_CERT_FILE} 
        fail "curl did not return a 200 status code, it returned ${STATUS_CODE}"
    fi
}

function confirm_mvn_build {
    local fail_out=`grep FAIL ${1:?}`

    if [ "$fail_out" != "" ]; then
      cat $1 | sed 's/^/+/'
      fail "ERROR: found FAIL in output $1" 
    fi

    local success_out=`grep SUCCESS $1`

    if [ "$success_out" = "" ]; then
      cat $1 | sed 's/^/+/'
      fail "ERROR: didn't find SUCCESS in output $1" 
    fi
}

function test_mvn_integration_jenkins {
    declare_new_test 1 "$@"

    trace "generating job to run mvn -P integration-tests clean install "

    local job_name=integration-test-$RANDOM
    local job_yml=$RESULT_DIR/$job_name.yml
    local job_workspace=$RESULT_DIR/$job_name/workspace
    local uid=`id -u`
    local gid=`id -g`

    local JOBDEF=`cat <<EOF > $job_yml
apiVersion: batch/v1
kind: Job
metadata:
  name: $job_name
spec:
    template:
       metadata:
         name: $job_name
       spec:
         containers:
         - name: $job_name
           image: store/oracle/serverjre:8
           command: ["/workspace/run_test.sh"]
           volumeMounts:
           - name: workspace
             mountPath: /workspace
         restartPolicy: Never
         securityContext:
           runAsUser: $uid
           fsGroup: $gid
         volumes:
         - name: workspace
           hostPath:
             path:  "$job_workspace"
EOF
`
    trace "copying source code, java and mvn into workspace folder to be shared with pod"

    mkdir -p  $job_workspace
    rsync -a $PROJECT_ROOT $job_workspace/weblogic-operator
    rsync -a $M2_HOME/ $job_workspace/apache-maven
    rsync -a $JAVA_HOME/ $job_workspace/java 

    cat <<EOF > $job_workspace/run_test.sh
#!/bin/sh
export M2_HOME=/workspace/apache-maven
export M2=\$M2_HOME/bin
export JAVA_HOME=/workspace/java
export PATH=\$M2:\$JAVA_HOME/bin:\$PATH
set -x
cd /workspace/weblogic-operator
mvn --settings ../settings.xml -P integration-tests clean install > /workspace/mvn.out
EOF


    cat <<EOF > $job_workspace/settings.xml
<settings>
  <proxies>
   <proxy>
      <id>www-proxy</id>
      <active>true</active>
      <protocol>http</protocol>
      <host>www-proxy.us.oracle.com</host>
      <port>80</port>
      <nonProxyHosts>*.oraclecorp.com|*.oracle.com|*.us.oracle.com|127.0.0.1</nonProxyHosts>
    </proxy>
   <proxy>
      <id>wwws-proxy</id>
      <active>true</active>
      <protocol>https</protocol>
      <host>www-proxy.us.oracle.com</host>
      <port>80</port>
      <nonProxyHosts>*.oraclecorp.com|*.oracle.com|*.us.oracle.com|127.0.0.1</nonProxyHosts>
    </proxy>
  </proxies>
</settings>
EOF

    chmod a+x $job_workspace/run_test.sh

    kubectl create -f $job_yml

    trace "job created to run mvn -P integration-tests clean install , check $job_workspace/mvn.out"

    local status="0"
    local max=20
    local count=0
    while [ ${status:=0} != "1" -a $count -lt $max ] ; do
      sleep 30
      local status=`kubectl get job $job_name | egrep $job_name | awk '{print $3}'`
      trace "kubectl status is ${status:=Error}, iteration $count of $max"
      local count=`expr $count + 1`
    done
    local status=`kubectl get job $job_name | egrep $job_name | awk '{print $3}'`
    if [ ${status:=0} != "1" ] ; then
      fail "ERROR: kubectl get job reports status=${status:=0} after running, exiting!"
    fi

    confirm_mvn_build $job_workspace/mvn.out

    cat $job_workspace/mvn.out

    kubectl delete job $job_name

    # save the mvn.out somewhere before rm?
    rm -rf $job_workspace
    rm $job_yml
    declare_test_pass
}

function test_mvn_integration_local {
    declare_new_test 1 "$@"

    trace "Running mvn -P integration-tests clean install.  Output in $RESULT_DIR/mvn.out"

    which mvn 2>&1 > /dev/null 2>&1
    [ "$?" = "0" ] || fail "Error: Could not find mvn in path."

    local mstart=`date +%s`
    mvn -P integration-tests clean install > $RESULT_DIR/mvn.out 2>&1
    local mend=`date +%s`
    local msecs=$((mend-mstart))
    trace "mvn complete, runtime $msecs seconds"

    confirm_mvn_build $RESULT_DIR/mvn.out

    docker build -t "${IMAGE_NAME_OPERATOR}:${IMAGE_TAG_OPERATOR}" --no-cache=true . > $RESULT_DIR/docker_build_tag.out 2>&1
    [ "$?" = "0" ] || fail "Error:  Failed to docker tag operator image, see $RESULT_DIR/docker_build_tag.out".

    declare_test_pass
}

function test_mvn_integration_wercker {
    declare_new_test 1 "$@"

    trace "Running mvn -P integration-tests install.  Output in $RESULT_DIR/mvn.out"

    local mstart=`date +%s`
    mvn -P integration-tests install > $RESULT_DIR/mvn.out 2>&1
    local mend=`date +%s`
    local msecs=$((mend-mstart))
    trace "mvn complete, runtime $msecs seconds"

    confirm_mvn_build $RESULT_DIR/mvn.out
    declare_test_pass
}

function check_pv {

    trace "Checking if the persistent volume ${1:?} is ${2:?}"
    local pv_state=`kubectl get pv $1 -o jsonpath='{.status.phase}'`
    local attempts=0
    while [ ! "$pv_state" = "$2" ] && [ ! $attempts -eq 10 ]; do
        local attempts=$((attempts + 1))
        sleep 1
        local pv_state=`kubectl get pv $1 -o jsonpath='{.status.phase}'`
    done
    if [ "$pv_state" != "$2" ]; then
        fail "The Persistent Volume should be $2 but is $pv_state"
    fi
}

function get_wladmin_cred {
  if [ "$#" != 1 ]; then
    fail "requires one parameter, keyword 'username' or 'password'."
  fi
  # All domains use the same user/pass
  if ! val=`grep "^  $1:" $CUSTOM_YAML/domain1-weblogic-credentials.yaml | awk '{ print $2 }' | base64 -d`
  then
    fail "get_wladmin_cred:  Could not determine $1"
  fi
  echo $val
}

function get_wladmin_pass {
  get_wladmin_cred password
}

function get_wladmin_user {
  get_wladmin_cred username
}

function verify_wlst_access {
  #Note:  uses admin server pod's ADMIN_WLST_PORT

  if [ "$#" != 1 ] ; then
    fail "requires 1 parameter: domainKey"
  fi 

  local DOM_KEY="$1"

  local DOMAIN_UID="`dom_get $1 DOMAIN_UID`"
  local TMP_DIR="`dom_get $1 TMP_DIR`"

  trace "Testing WLST connectivity to pod $AS_NAME"

  local pyfile_con=$TMP_DIR/connect.py
  cat << EOF > ${pyfile_con}
  connect(sys.argv[1],sys.argv[2],sys.argv[3])
EOF

  run_wlst_script $1 local ${pyfile_con} 

  trace Passed
}


# run_wlst_script
#   - runs an arbitrary wlst script either locally or remotely on the admin server
#   - always passes "username password url" as first parameters to the wlst script
#   - plus passes any additional arguments after the third argument
#   - modes:
#   -   local  --> run locally - requires java & weblogic to be installed
#   -   remote --> run remotely on admin server, construct URL using admin pod name
#   -   hybrid --> run remotely on admin server, construct URL using 'NODEPORT_HOST'
#
function run_wlst_script {
  if [ "$#" -lt 3 ] ; then
    fail "requires at least 3 parameters: domainKey local|remote|hybrid local_pyfile optionalarg1 optionalarg2 ..."
  fi 

  # TODO It seems possible to obtain user/pass from the secret via WLST verbs.  This
  #      would be better than passing it to the WLST command-line in plain-text.  See
  #      read-domain-secret.py in domain-job-template for an example of how this is done
  #      for WLST that runs from within a pod...

  local DOM_KEY="$1"
  local NAMESPACE="`dom_get $1 NAMESPACE`"
  local DOMAIN_UID="`dom_get $1 DOMAIN_UID`"
  local ADMIN_WLST_PORT="`dom_get $1 ADMIN_WLST_PORT`"
  local TMP_DIR="`dom_get $1 TMP_DIR`"
  local AS_NAME="$DOMAIN_UID-admin-server"
  local location="$2"
  local username=`get_wladmin_user` 
  local password=`get_wladmin_pass`
  local pyfile_lcl="$3"
  local pyfile_pod="/shared/`basename $pyfile_lcl`"
  local t3url_lcl="t3://$NODEPORT_HOST:$ADMIN_WLST_PORT"
  local t3url_pod="t3://$AS_NAME:$ADMIN_WLST_PORT"
  local wlcmdscript_lcl="$TMP_DIR/wlcmd.sh"
  local wlcmdscript_pod="/shared/wlcmd.sh"

  shift
  shift
  shift

  if [ "$location" = "local" ]; then
  
    # If local java weblogic.WLST isn't setup, then switch to 'hybrid' mode.

    cat << EOF > $TMP_DIR/empty.py
EOF
    java weblogic.WLST $TMP_DIR/empty.py > $TMP_DIR/empty.py.out 2>&1
    if [ "$?" = "0" ]; then
      # We're running WLST locally.  No need to do anything fancy.
      local mycommand="java weblogic.WLST ${pyfile_lcl} ${username} ${password} ${t3url_lcl}"
    else
      trace "Warning - Could not run 'java weblogic.WLST' locally.  Running WLST remotely in a pod instead.  See $TMP_DIR/empty.py.out for details."
      # prepend verbose output with a '+':
      cat $TMP_DIR/empty.py.out | sed 's/^/+/g'
      location="hybrid"
    fi
  fi

  if [ "$location" = "remote" -o "$location" = "hybrid" ]; then

    # We're running WLST remotely, so we need to copy the py script 
    # and a helper sh script to the admin server, plus  build up a
    # kubectl exec command.

    cat << EOF > $wlcmdscript_lcl
#!/usr/bin/bash
#
# This is a script for running arbitrary WL command line commands.
# Usage example:  $wlcmdscript_pod java weblogic.version
#
ARG="\$*"
ENVSCRIPT="\`find /shared -name setDomainEnv.sh\`" || exit 1
echo Sourcing \$ENVSCRIPT
. \$ENVSCRIPT || exit 1
echo "\$@"
echo Calling \$ARG
eval \$ARG || exit 1
exit 0
EOF

    local mycommand="kubectl cp $wlcmdscript_lcl ${NAMESPACE}/${AS_NAME}:$wlcmdscript_pod"
    trace "Copying wlcmd to pod $AS_NAME in namespace $NAMESPACE using \"$mycommand\""
    eval "$mycommand" 2>&1 || fail "kubectl cp command failed."

    local mycommand="kubectl -n ${NAMESPACE} exec -it ${AS_NAME} chmod 777 $wlcmdscript_pod"
    trace "Changing file permissions on pod wlcmd script using \"$mycommand\""
    eval "$mycommand" 2>&1 || fail "kubectl exec chmod command failed."

    local mycommand="kubectl cp ${pyfile_lcl} ${NAMESPACE}/${AS_NAME}:${pyfile_pod}"
    trace "Copying wlst to $DOMAIN_UID in namespace $NAMESPACE using \"$mycommand\""
    eval "$mycommand" 2>&1 || fail "kubectl cp command failed."

    local mycommand="kubectl -n ${NAMESPACE} exec -it ${AS_NAME} $wlcmdscript_pod java weblogic.WLST ${pyfile_pod} ${username} ${password}"

    if [ "$location" = "hybrid" ]; then
      # let's see if we can access the t3 channel external port from within a pod using 'NODEPORT_HOST' instead of pod name
      mycommand="${mycommand} ${t3url_lcl}"
    else
      # otherwise let's use an URL constructed from the pod name (still using t3 port)
      mycommand="${mycommand} ${t3url_pod}"
    fi
  fi
 
  trace "Running \"$mycommand $@\""

  # it's theoretically possible for a booting pod to have its default port running but
  # not its t3-channel port, so we retry on a failure

  local mstart=`date +%s`
  local maxwaitsecs=180
  local failedonce="false"
  while : ; do
    eval "$mycommand ""$@" > ${pyfile_lcl}.out 2>&1
    local result="$?"

    # '+' marks verbose tracing
    cat ${pyfile_lcl}.out | sed 's/^/+/'

    if [ "$result" = "0" ];
    then 
      break
    fi

    if [ "$failedonce" = "false" ]; then
      cp ${pyfile_lcl}.out ${pyfile_lcl}.out.firstfail
      failedonce="true"
    fi

    local mnow=`date +%s`
    if [ $((mnow - mstart)) -gt $((maxwaitsecs)) ]; then
      cat ${pyfile_lcl}.out.firstfail
      fail "Could not successfully run WLST script ${pyfile_lcl} on pod ${AS_NAME} via ${t3url} within ${maxwaitsecs} seconds.  Giving up."
    fi

    trace "WLST script ${pyfile_lcl} failed.  Wait time $((mnow - mstart)) seconds (max=${maxwaitsecs}).  Will retry."
    sleep 10
  done

  trace "Passed."
}

function verify_ms_connectivity {
    if [ "$#" != 1 ] ; then
      fail "requires 1 parameter: domainkey"
    fi

    local MS_BASE_NAME="`dom_get $1 MS_BASE_NAME`"
    local TMP_DIR="`dom_get $1 TMP_DIR`"

    trace "Checking JMX connectivity between admin and managed servers using WLST"

    local pyfile_ms=$TMP_DIR/check_ms.py
    cat << EOF > ${pyfile_ms}
connect(sys.argv[1],sys.argv[2],sys.argv[3])
domainRuntime()
cd("ServerRuntimes")
if (len(sys.argv)) > 3 :
  slist=range(4,len(sys.argv))
  for i in slist:
    cd(sys.argv[i])
    cd("../")
EOF
  
    local replicas=`get_cluster_replicas $1`
    local i
    local ms_name_list=""
    for i in $(seq 1 $replicas);
    do
      local msname="${MS_BASE_NAME}$i"
      ms_name_list="$msname $ms_name_list"
    done

    run_wlst_script $1 remote ${pyfile_ms} ${ms_name_list}

    trace "Done."
}

#
# deploy_webapp_via_WLST
#
# This function
#   waits until the admin server has established JMX communication with managed servers
#   copies a webapp to the admin pod /shared/applications directory
#   copies a deploy WLST script to the admin pod
#   executes the WLST script from within the pod
#
# It is possible to modify this function to run deploy.py outside of the k8s cluster
# and upload the file.
#
# Note that this function has slightly different parameters than deploy_webapp_via_REST.
#
function deploy_webapp_via_WLST {
    if [ "$#" != 1 ] ; then
      fail "requires 1 parameter: domainkey"
    fi

    local NAMESPACE="`dom_get $1 NAMESPACE`"
    local DOMAIN_UID="`dom_get $1 DOMAIN_UID`"
    local WL_CLUSTER_NAME="`dom_get $1 WL_CLUSTER_NAME`"
    local TMP_DIR="`dom_get $1 TMP_DIR`"

    local as_name="$DOMAIN_UID-admin-server"
    local appname="testwebapp"
    local appwar_lcl="$TMP_DIR/testwebapp.war"
    local appwar_pod="/shared/applications/testwebapp.war"
    local pyfile_lcl="$TMP_DIR/deploy.py"

    # Make sure the admin server has established JMX connection with all managed servers
    verify_ms_connectivity $1

    # To instead run the WLST locally, must set remote='true' below,
    # plus modify run_wlst_script 'remote' parameter to 'local'.
    # And to furthermore have local WLST upload a local war, modify upload to 'true',

    cat << EOF > ${pyfile_lcl}
connect(sys.argv[1],sys.argv[2],sys.argv[3])
deploy(sys.argv[4],sys.argv[5],sys.argv[6],upload='false',remote='false')
# deploy(sys.argv[4],sys.argv[5],sys.argv[6],upload='false',remote='true')
EOF

    local mycommand="kubectl cp ${appwar_lcl} ${NAMESPACE}/${as_name}:${appwar_pod}"
    trace "Copying webapp to $DOMAIN_UID in namespace $NAMESPACE using \"$mycommand\""
    eval "$mycommand" 2>&1 || fail "kubectl cp command failed."

    local mycommand_args="${appname} ${appwar_pod} ${WL_CLUSTER_NAME}"

    trace "Deploying webapp to ${DOMAIN_UID} in namespace ${NAMESPACE}"
    run_wlst_script ${1} remote ${pyfile_lcl} ${mycommand_args}

    trace "Done."
}



function verify_service_and_pod_created {
    if [ "$#" != 2 ] ; then
      fail "requires 2 parameters: domainkey serverNum, set serverNum to 0 to indicate the admin server"
    fi

    local DOM_KEY="${1}"

    local OP_KEY="`dom_get $1 OP_KEY`"
    local NAMESPACE="`dom_get $1 NAMESPACE`"
    local DOMAIN_UID="`dom_get $1 DOMAIN_UID`"
    local MS_BASE_NAME="`dom_get $1 MS_BASE_NAME`"
    local ADMIN_WLST_PORT="`dom_get $1 ADMIN_WLST_PORT`"

    local OPERATOR_NS="`op_get $OP_KEY NAMESPACE`"
    local OPERATOR_TMP_DIR="`op_get $OP_KEY TMP_DIR`"

    local SERVER_NUM="$2"

    if [ "$SERVER_NUM" = "0" ]; then 
      local IS_ADMIN_SERVER="true"
      local POD_NAME="${DOMAIN_UID}-admin-server"
    else
      local IS_ADMIN_SERVER="false"
      local POD_NAME="${DOMAIN_UID}-${MS_BASE_NAME}${SERVER_NUM}"
    fi

    local SERVICE_NAME="${POD_NAME}"

    local max_count_srv=50
    local max_count_pod=50
    local wait_time=10
    local count=0
    local srv_count=0

    trace "checking if service $SERVICE_NAME is created"
    while [ "${srv_count:=Error}" != "1" -a $count -lt $max_count_srv ] ; do
      local count=`expr $count + 1`
      local srv_count=`kubectl -n $NAMESPACE get services | grep "^$SERVICE_NAME " | wc -l`
      if [ "${srv_count:=Error}" != "1" ]; then
        trace "Did not find service $SERVICE_NAME, iteration $count of $max_count_srv"
        sleep $wait_time
      fi
    done

    if [ "${srv_count:=Error}" != "1" ]; then
      local pod=`kubectl get pod -n $OPERATOR_NS | grep $OPERATOR_NS | awk '{ print $1 }'`
      local debuglog="${OPERATOR_TMP_DIR}/verify_domain_debugging.log"
      kubectl logs $pod -n $OPERATOR_NS > "${debuglog}"
      if [ -f ${debuglog} ] ; then
        tail -20 ${debuglog}
      fi

      fail "ERROR: the service $SERVICE_NAME is not created, exiting!"
    fi

    if [ "${IS_ADMIN_SERVER}" == "true" ]; then
      local EXTCHANNEL_T3CHANNEL_SERVICE_NAME=${SERVICE_NAME}-extchannel-t3channel
      trace "checking if service ${EXTCHANNEL_T3CHANNEL_SERVICE_NAME} is created"
      count=0
      while [ "${srv_count:=Error}" != "1" -a $count -lt $max_count_srv ] ; do
        local count=`expr $count + 1`
        local srv_count=`kubectl -n $NAMESPACE get services | grep "^$SERVICE_NAME " | wc -l`
        if [ "${srv_count:=Error}" != "1" ]; then
          trace "Did not find service $EXTCHANNEL_T3CHANNEL_SERVICE_NAME, iteration $count of $max_count_srv"
          sleep $wait_time
        fi
      done
    fi

    if [ "${srv_count:=Error}" != "1" ]; then
      local pod=`kubectl get pod -n $OPERATOR_NS | grep $OPERATOR_NS | awk '{ print $1 }'`
      local debuglog="${OPERATOR_TMP_DIR}/verify_domain_debugging.log"
      kubectl logs $pod -n $OPERATOR_NS > "${debuglog}"
      if [ -f ${debuglog} ] ; then
        tail -20 ${debuglog}
      fi

      fail "ERROR: the service $EXTCHANNEL_T3CHANNEL_SERVICE_NAME is not created, exiting!"
    fi

    trace "checking if pod $POD_NAME is successfully started"
    local status="NotRunning"
    local count=0
    while [ ${status:=Error} != "Running" -a $count -lt $max_count_pod ] ; do
      local status=`kubectl -n $NAMESPACE describe pod $POD_NAME | grep "^Status:" | awk ' { print $2; } '`
      local count=`expr $count + 1`
      if [ ${status:=Error} != "Running" ] ; then
        trace "pod status is ${status:=Error}, iteration $count of $max_count_pod"
        sleep $wait_time
      fi
    done

    if [ ${status:=Error} != "Running" ] ; then
      fail "ERROR: pod $POD_NAME is not running, exiting!"
    fi

    trace "checking if pod $POD_NAME is ready"
    local ready="false"
    local count=0
    while [ ${ready:=Error} != "true" -a $count -lt $max_count_pod ] ; do
      local ready=`kubectl -n $NAMESPACE get pod $POD_NAME -o jsonpath='{.status.containerStatuses[0].ready}'`
      local count=`expr $count + 1`
      if [ ${ready:=Error} != "true" ] ; then
        trace "pod readiness is ${ready:=Error}, iteration $count of $max_count_pod"
        sleep $wait_time
      fi
    done
    if [ ${ready:=Error} != "true" ] ; then
      fail "ERROR: pod $POD_NAME is not ready, exiting!"
    fi

    if [ "${IS_ADMIN_SERVER}" = "true" ]; then
      verify_wlst_access $DOM_KEY
    fi
}


function verify_domain_created {
    if [ "$#" != 1 ] ; then
      fail "requires 1 parameter: domainKey"
    fi 

    local DOM_KEY="$1"

    local NAMESPACE="`dom_get $1 NAMESPACE`"
    local DOMAIN_UID="`dom_get $1 DOMAIN_UID`"
    local MS_BASE_NAME="`dom_get $1 MS_BASE_NAME`"

    trace "verify domain $DOMAIN_UID in $NAMESPACE namespace"

    # Prepend "+" to detailed debugging to make it easy to filter out

    kubectl get all -n $NAMESPACE --show-all 2>&1 | sed 's/^/+/' 2>&1

    kubectl get domains  -n $NAMESPACE 2>&1 | sed 's/^/+/' 2>&1

    trace 'checking if the domain is created'
    local count=`kubectl get domain $DOMAIN_UID -n $NAMESPACE |grep "^$DOMAIN_UID " | wc -l `
    if [ ${count:=Error} != 1 ] ; then
      fail "ERROR: domain not found, exiting!"
    fi

    trace "verify the service and pod of admin server"
    verify_service_and_pod_created $DOM_KEY 0

    local replicas=`get_cluster_replicas $DOM_KEY`

    trace "verify $replicas number of managed servers for creation"
    local i
    for i in $(seq 1 $replicas);
    do
      local MS_NAME="$DOMAIN_UID-${MS_BASE_NAME}$i"
      trace "verify service and pod of server $MS_NAME"
      verify_service_and_pod_created $DOM_KEY $i
    done

    # Check if we got exepcted number of managed servers running
    local ms_name_common=${DOMAIN_UID}-${MS_BASE_NAME}
    local pod_count=`kubectl get pods -n $NAMESPACE |grep "^${ms_name_common}" | wc -l `
    if [ ${pod_count:=Error} != $replicas ] ; then
      fail "ERROR: expected $replicas number of managed servers running, but got $pod_count, exiting!"
    fi
}

function verify_pod_deleted {
    if [ "$#" != 2 ] ; then
      fail "requires 2 parameters: domainkey serverNum, set serverNum to 0 to indicate the admin server"
    fi

    local NAMESPACE="`dom_get $1 NAMESPACE`"
    local DOMAIN_UID="`dom_get $1 DOMAIN_UID`"
    local MS_BASE_NAME="`dom_get $1 MS_BASE_NAME`"

    local SERVER_NUM="$2"

    if [ "$SERVER_NUM" = "0" ]; then 
      local POD_NAME="${DOMAIN_UID}-admin-server"
    else
      local POD_NAME="${DOMAIN_UID}-${MS_BASE_NAME}${SERVER_NUM}"
    fi

    local max_count_srv=50
    local max_count_pod=50
    local wait_time=10
<<<<<<< HEAD
    local count=0
    local srv_count=1

    trace "checking if service $SERVICE_NAME is deleted"
    while [ "${srv_count:=Error}" != "0" -a $count -lt $max_count_srv ] ; do
      local count=`expr $count + 1`
      local srv_count=`kubectl -n $NAMESPACE get services | grep "^$SERVICE_NAME " | wc -l`
      if [ "${srv_count:=Error}" != "0" ]; then
        trace "service $SERVICE_NAME still exists, iteration $count of $max_count_srv"
        sleep $wait_time
      fi
    done

    if [ "${srv_count:=Error}" != "0" ]; then
      fail "ERROR: the service $SERVICE_NAME is not deleted, exiting!"
    fi
=======
>>>>>>> f4c5cb59

    trace "checking if pod $POD_NAME is deleted"
    local pod_count=1
    local count=0

    while [ "${pod_count:=Error}" != "0" -a $count -lt $max_count_pod ] ; do
      local pod_count=`kubectl -n $NAMESPACE get pod $POD_NAME | grep "^$POD_NAME " | wc -l`
      local count=`expr $count + 1`
      if [ "${pod_count:=Error}" != "0" ] ; then
        trace "pod $POD_NAME still exists, iteration $count of $max_count_srv"
        sleep $wait_time
      fi
    done

    if [ "${pod_count:=Error}" != "0" ] ; then
      fail "ERROR: pod $POD_NAME is not deleted, exiting!"
    fi
}

function verify_domain_deleted {
    if [ "$#" != 2 ] ; then
      fail "requires 2 parameters: domainKey managedServerCount"
    fi 
    trace Begin. 

    local DOM_KEY="$1"

    local NAMESPACE="`dom_get $1 NAMESPACE`"
    local DOMAIN_UID="`dom_get $1 DOMAIN_UID`"

    local MS_NUM="$2"

    trace "verify domain $DOMAIN_UID in $NAMESPACE namespace is deleted"

    # Prepend "+" to detailed debugging to make it easy to filter out

    kubectl get all -n $NAMESPACE --show-all 2>&1 | sed 's/^/+/' 2>&1

    kubectl get domains  -n $NAMESPACE 2>&1 | sed 's/^/+/' 2>&1

    trace 'checking if the domain is deleted'
    local count=`kubectl get domain $DOMAIN_UID -n $NAMESPACE | egrep $DOMAIN_UID | wc -l `
    if [ ${count:=Error} != 0 ] ; then
      fail "ERROR: domain still exists, exiting!"
    fi

    trace "verify the pod of admin server is deleted"
    verify_pod_deleted $DOM_KEY 0

    trace "verify $MS_NUM number of managed servers for deletion"
    local i
    for i in $(seq 1 $MS_NUM);
    do
      trace "verify pod of managed server $i is deleted"
      verify_pod_deleted $DOM_KEY $i
    done
    trace Done. Verified.
}

function shutdown_domain {
    if [ "$#" != 1 ] ; then
      fail "requires 1 parameter: domainKey"
    fi 

    trace Begin. 
    local DOM_KEY="$1"
    local TMP_DIR="`dom_get $1 TMP_DIR`"

    local replicas=`get_cluster_replicas $DOM_KEY`

    kubectl delete -f ${TMP_DIR}/domain-custom-resource.yaml
    verify_domain_deleted $DOM_KEY $replicas
    trace Done. 
}

function startup_domain {
    if [ "$#" != 1 ] ; then
      fail "requires 1 parameters: domainKey"
    fi 

    local DOM_KEY="$1"

    local TMP_DIR="`dom_get $1 TMP_DIR`"

    kubectl create -f ${TMP_DIR}/domain-custom-resource.yaml

    verify_domain_created $DOM_KEY 
}

function test_shutdown_domain {
    declare_new_test 1 "$@"

    if [ "$#" != 1 ] ; then
      fail "requires 1 parameter: domainKey"
    fi 

    local DOM_KEY="$1"

    shutdown_domain $DOM_KEY

    declare_test_pass
}

function test_domain_lifecycle {
    declare_new_test 1 "$@"

    if [ "$#" != 1 -a "$#" != 2 ] ; then
      fail "requires 1 or 2 parameters: domainKey [verifyDomainKey]"
    fi 

    local DOM_KEY="$1"
    local VERIFY_DOM_KEY="$2"

    shutdown_domain $DOM_KEY
    startup_domain $DOM_KEY 
    verify_domain_exists_via_oper_rest $DOM_KEY 

    # verify that scaling $DOM_KEY had no effect on another domain
    if [ ! "$VERIFY_DOM_KEY" = "" ]; then
      verify_domain $VERIFY_DOM_KEY 
    fi

    declare_test_pass
}

function shutdown_operator {
    if [ "$#" != 1 ] ; then
      fail "requires 1 parameter: operatorKey"
    fi
    local OP_KEY=${1}
    local OPERATOR_NS="`op_get $OP_KEY NAMESPACE`"
    local TMP_DIR="`op_get $OP_KEY TMP_DIR`"

    kubectl delete -f $TMP_DIR/weblogic-operator.yaml
    trace "Checking REST service is deleted"
    set +x
    local servicenum=`kubectl get services -n $OPERATOR_NS | egrep weblogic-operator-service | wc -l`
    set -x
    trace "servicenum=$servicenum"
    if [ "$servicenum" != "0" ]; then
        fail 'operator fail to be deleted'
    fi
}

function startup_operator {
    if [ "$#" != 1 ] ; then
      fail "requires 1 parameter: operatorKey"
    fi
    local OP_KEY=${1}
    local OPERATOR_NS="`op_get $OP_KEY NAMESPACE`"
    local TMP_DIR="`op_get $OP_KEY TMP_DIR`"

    kubectl create -f $TMP_DIR/weblogic-operator.yaml

    local namespace=$OPERATOR_NS
    trace Waiting for operator deployment to be ready...
    local AVAILABLE="0"
    local max=30
    local count=0
    while [ "$AVAILABLE" != "1" -a $count -lt $max ] ; do
        sleep 10
        local AVAILABLE=`kubectl get deploy weblogic-operator -n $namespace -o jsonpath='{.status.availableReplicas}'`
        trace "status is $AVAILABLE, iteration $count of $max"
        local count=`expr $count + 1`
    done

    if [ "$AVAILABLE" != "1" ]; then
        kubectl get deploy weblogic-operator -n ${namespace}
        kubectl describe deploy weblogic-operator -n ${namespace}
        kubectl describe pods -n ${namespace}
        fail "The WebLogic operator deployment is not available, after waiting 300 seconds"
    fi

    trace "Checking the operator pods"
    local REPLICA_SET=`kubectl describe deploy weblogic-operator -n ${namespace} | grep NewReplicaSet: | awk ' { print $2; }'`
    local POD_TEMPLATE=`kubectl describe rs ${REPLICA_SET} -n ${namespace} | grep ^Name: | awk ' { print $2; } '`
    local PODS=`kubectl get pods -n ${namespace} | grep $POD_TEMPLATE | wc | awk ' { print $1; } '`
    local POD=`kubectl get pods -n ${namespace} | grep $POD_TEMPLATE | awk ' { print $1; } '`

    if [ "$PODS" != "1" ]; then
        fail "There should be one operator pod running"
    fi

    trace Checking the operator Pod status
    local POD_STATUS=`kubectl describe pod $POD -n ${namespace} | grep "^Status:" | awk ' { print $2; } '`
    if [ "$POD_STATUS" != "Running" ]; then
        fail "The operator pod status should be Running"
    fi

    trace "Checking REST service is running"
    set +x
    local REST_SERVICE=`kubectl get services -n ${namespace} -o jsonpath='{.items[?(@.metadata.name == "external-weblogic-operator-service")]}'`
    set -x
    if [ -z "$REST_SERVICE" ]; then
        fail 'operator rest service was not created'
    fi
}

function verify_no_domain_via_oper_rest {
    if [ "$#" != 1 ] ; then
      fail "requires 1 parameter: operatorKey"
    fi
    local OP_KEY=${1}
    local TMP_DIR="`op_get $OP_KEY TMP_DIR`"

    local OPER_CURL_RESPONSE_BODY="$TMP_DIR/operator.rest.response.body"
    call_operator_rest $OP_KEY "operator/latest/domains"
    # verify that curl returned an empty list of domains, e.g. { ..., "items": [], ... }
    set +x
    local DOMAIN_COUNT=`cat ${OPER_CURL_RESPONSE_BODY} | processJson 'print(len(j["items"]))'`
    set -x
    if [ "${DOMAIN_COUNT}" != "0" ]; then
        fail "expect no domain CR created but return $DOMAIN_COUNT domain(s)"
    fi 
}


function verify_domain_exists_via_oper_rest {
    if [ "$#" != 1 ] ; then
      fail "requires 1 parameters: domainKey"
    fi
    local DOM_KEY=${1}
    local OP_KEY="`dom_get $DOM_KEY OP_KEY`"
    local DOMAIN_UID="`dom_get $DOM_KEY DOMAIN_UID`"
    local OPERATOR_TMP_DIR="`op_get $OP_KEY TMP_DIR`"

    local OPER_CURL_RESPONSE_BODY="$OPERATOR_TMP_DIR/operator.rest.response.body"
    call_operator_rest $OP_KEY "operator/latest/domains" 
    set +x
    local DOMAIN_COUNT=`cat ${OPER_CURL_RESPONSE_BODY} | processJson 'print(len(j["items"]))'`
    set -x
    if [ "${DOMAIN_COUNT}" != "1" ]; then
        fail "expect one domain CR created but return $DOMAIN_COUNT domain(s)"
    fi

    call_operator_rest $OP_KEY "operator/latest/domains/$DOMAIN_UID"
}

function test_operator_lifecycle {
    declare_new_test 1 "$@"

    if [ "$#" != 1 ] ; then
      fail "requires 1 parameters: domainKey"
    fi

    local DOM_KEY=${1}
    local OP_KEY="`dom_get $DOM_KEY OP_KEY`"

    trace 'begin'
    shutdown_operator $OP_KEY
    startup_operator $OP_KEY
    verify_domain_exists_via_oper_rest $DOM_KEY 
    verify_domain_created $DOM_KEY 
    trace 'end'

    declare_test_pass
}

# scale domain $1 up and down, and optionally verify the scaling had no effect on domain $2
function test_cluster_scale {
    declare_new_test 1 "$@"

    if [ "$#" != 1 -a "$#" != 2 ] ; then
      fail "requires 1 or 2 parameters: domainKey [verifyDomainKey]"
    fi 

    local DOM_KEY="$1"
    local VERIFY_DOM_KEY="$2"

    local TMP_DIR="`dom_get $1 TMP_DIR`"

    local cur_replicas="`get_cluster_replicas $DOM_KEY`"
    [ "$cur_replicas" = "2" ] || fail "Expected domain CRD to specify 2 replicas."

    trace "test cluster scale-up from 2 to 3"
    local domainCR="$TMP_DIR/domain-custom-resource.yaml"
    sed -i -e "0,/replicas:/s/replicas:.*/replicas: 3/"  $domainCR
    kubectl apply -f $domainCR

    verify_service_and_pod_created $DOM_KEY 3
    verify_webapp_load_balancing $DOM_KEY 3

    trace "test cluster scale-down from 3 to 2"
    sed -i -e "0,/replicas:/s/replicas:.*/replicas: 2/"  $domainCR
    kubectl apply -f $domainCR

    verify_pod_deleted $DOM_KEY 3
    verify_webapp_load_balancing $DOM_KEY 2 

    # verify that scaling $DOM_KEY had no effect on another domain
    if [ ! "$VERIFY_DOM_KEY" = "" ]; then
      verify_domain $VERIFY_DOM_KEY 
    fi

    declare_test_pass
}

function test_create_domain_on_exist_dir {
    declare_new_test 1 "$@"

    if [ "$#" != 1 ] ; then
      fail "requires 1 parameter: domainKey"
    fi 

    local DOM_KEY="$1"

    local NAMESPACE="`dom_get $1 NAMESPACE`"
    local DOMAIN_UID="`dom_get $1 DOMAIN_UID`"
    local WL_CLUSTER_NAME="`dom_get $1 WL_CLUSTER_NAME`"
    local MS_BASE_NAME="`dom_get $1 MS_BASE_NAME`"
    local TMP_DIR="`dom_get $1 TMP_DIR`"

    trace "check domain directory exists"
    local tmp_dir="$TMP_DIR"
    local persistence_path=`egrep 'persistencePath' ${tmp_dir}/create-domain-job-inputs.yaml | awk '{print $2}'`
    local domain_name=`egrep 'domainName' ${tmp_dir}/create-domain-job-inputs.yaml | awk '{print $2}'`
    local domain_dir=${persistence_path}"/domain/"${domain_name}
    if [ ! -d ${domain_dir} ] ; then
      fail "ERROR: the domain directory ${domain_dir} does not exist, exiting!"
    fi

    trace "run the script to create the domain"
    sh ${tmp_dir}/create-domain-job.sh -i ${tmp_dir}/create-domain-job-inputs.yaml
    local exit_code=$?
    if [ ${exit_code} -eq 1 ] ; then
      trace "[SUCCESS] create domain job failed, this is the expected behavior"
    else
      trace "[FAIL] unexpected result, create domain job exit code: "${exit_code}
      fail "failed!"
    fi

    declare_test_pass
}

function test_elk_integration {
    # TODO Placeholder
    declare_new_test 1 "$@"
    trace 'verify elk integration TBD (nyi)'
    declare_test_pass
}

# define globals, re-install docker & k8s if needed, pull images if needed, etc.
function test_suite_init {
    declare_new_test 1 "$@"

    # The following exports can be customized by the caller of this script.

    local varname
    for varname in RESULT_ROOT \
                   PV_ROOT \
                   VERBOSE \
                   QUICKTEST \
                   NODEPORT_HOST \
                   JVM_ARGS \
                   BRANCH_NAME \
                   IMAGE_TAG_OPERATOR \
                   IMAGE_NAME_OPERATOR \
                   IMAGE_PULL_POLICY_OPERATOR \
                   IMAGE_PULL_SECRET_OPERATOR \
                   IMAGE_PULL_SECRET_WEBLOGIC \
                   WERCKER \
                   JENKINS;
    do
      trace "Customizable env var before: $varname=${!varname}"
    done

    export RESULT_ROOT=${RESULT_ROOT:-/scratch/$USER/wl_k8s_test_results}
    export PV_ROOT=${PV_ROOT:-$RESULT_ROOT}
    export NODEPORT_HOST=${K8S_NODEPORT_HOST:-`hostname | awk -F. '{print $1}'`}
    export JVM_ARGS="${JVM_ARGS:-'-Dweblogic.StdoutDebugEnabled=false'}"
    export BRANCH_NAME="${BRANCH_NAME:-$WERCKER_GIT_BRANCH}"

    if [ -z "$BRANCH_NAME" ]; then
      export BRANCH_NAME="`git branch | grep \* | cut -d ' ' -f2-`"
      [ ! "$?" = "0" ] && fail "Error: Could not determine branch.  Run script from within a git repo".
    fi

    # The following customizable exports are currently only customized by WERCKER
    export IMAGE_TAG_OPERATOR=${IMAGE_TAG_OPERATOR:-`echo "test_${BRANCH_NAME}" | sed "s#/#_#g"`}
    export IMAGE_NAME_OPERATOR=${IMAGE_NAME_OPERATOR:-wlsldi-v2.docker.oraclecorp.com/weblogic-operator}
    export IMAGE_PULL_POLICY_OPERATOR=${IMAGE_PULL_POLICY_OPERATOR:-Never}
    export IMAGE_PULL_SECRET_OPERATOR=${IMAGE_PULL_SECRET_OPERATOR}
    export IMAGE_PULL_SECRET_WEBLOGIC=${IMAGE_PULL_SECRET_WEBLOGIC}

    # Show custom env vars after defaults were substituted as needed.

    local varname
    for varname in RESULT_ROOT \
                   PV_ROOT \
                   VERBOSE \
                   QUICKTEST \
                   NODEPORT_HOST \
                   JVM_ARGS \
                   BRANCH_NAME \
                   IMAGE_TAG_OPERATOR \
                   IMAGE_NAME_OPERATOR \
                   IMAGE_PULL_POLICY_OPERATOR \
                   IMAGE_PULL_SECRET_OPERATOR \
                   IMAGE_PULL_SECRET_WEBLOGIC \
                   WERCKER \
                   JENKINS;
    do
      trace "Customizable env var after: $varname=${!varname}"
    done

    # Derived exports

    export SCRIPTPATH="$( cd "$(dirname "$0")" > /dev/null 2>&1 ; pwd -P )"
    export CUSTOM_YAML="$SCRIPTPATH/../kubernetes"
    export PROJECT_ROOT="$SCRIPTPATH/../../.."
    export RESULT_DIR="$RESULT_ROOT/acceptance_test_tmp"

    local varname
    for varname in SCRIPTPATH CUSTOM_YAML PROJECT_ROOT; do
      trace "Derived env var: $varname=${!varname}"
    done

    # Save some exports to files in case the env var is lost when calling 'dump'.  This can happen with a ^C trap

    echo "${RESULT_ROOT}" > /tmp/test_suite.result_root
    echo "${PV_ROOT}" > /tmp/test_suite.pv_root
    echo "${PROJECT_ROOT}" > /tmp/test_suite.project_root

    cd $PROJECT_ROOT || fail "Could not cd to $PROJECT_ROOT"
   

    if [ "$WERCKER" = "true" ]; then 
      trace "Test Suite is running locally on Wercker and k8s is running on remote nodes."

      # No need to check M2_HOME or docker_pass -- not used by local runs

      # Assume store/oracle/weblogic:12.2.1.3 and store/oracle/serverjre:8 are already
      # available in the k8s cluster's docker cluster.

      mkdir -p $RESULT_ROOT/acceptance_test_tmp || fail "Could not mkdir -p RESULT_ROOT/acceptance_test_tmp (RESULT_ROOT=$RESULT_ROOT)"

    elif [ "$JENKINS" = "true" ]; then
    
      trace "Test Suite is running on Jenkins and k8s is running locally on the same node."

      # External customizable env vars unique to Jenkins:

      export docker_pass=${docker_pass:?}
      export M2_HOME=${M2_HOME:?}
      export K8S_VERSION=${K8S_VERSION}

      clean_jenkins

      setup_jenkins

      create_image_pull_secret_jenkins

      /usr/local/packages/aime/ias/run_as_root "mkdir -p $PV_ROOT"
      /usr/local/packages/aime/ias/run_as_root "mkdir -p $RESULT_ROOT"

      # 777 is needed because this script, k8s pods, and/or jobs may need access.

      /usr/local/packages/aime/ias/run_as_root "mkdir -p $RESULT_ROOT/acceptance_test_tmp"
      /usr/local/packages/aime/ias/run_as_root "chmod 777 $PV_ROOT/acceptance_test_tmp"

      /usr/local/packages/aime/ias/run_as_root "mkdir -p $RESULT_ROOT/acceptance_test_tmp_archive"
      /usr/local/packages/aime/ias/run_as_root "chmod 777 $PV_ROOT/acceptance_test_tmp_archive"

      /usr/local/packages/aime/ias/run_as_root "mkdir -p $PV_ROOT/acceptance_test_pv"
      /usr/local/packages/aime/ias/run_as_root "chmod 777 $PV_ROOT/acceptance_test_pv"

      /usr/local/packages/aime/ias/run_as_root "mkdir -p $PV_ROOT/acceptance_test_pv_archive"
      /usr/local/packages/aime/ias/run_as_root "chmod 777 $PV_ROOT/acceptance_test_pv_archive"

    else
    
      trace "Test Suite is running locally and k8s is running locally on the same node."

      setup_local

      mkdir -p $PV_ROOT || fail "Could not mkdir -p PV_ROOT (PV_ROOT=$PV_ROOT)"

      # The job.sh and wl pods run as UID 1000, so PV_ROOT needs to allow this UID.
      [ `stat -c "%a" $PV_ROOT` -eq 777 ] || chmod 777 $PV_ROOT || fail "Could not chmod 777 PV_ROOT (PV_ROOT=$PV_ROOT)"

      mkdir -p $RESULT_ROOT/acceptance_test_tmp || fail "Could not mkdir -p RESULT_ROOT/acceptance_test_tmp (RESULT_ROOT=$RESULT_ROOT)"

    fi

    local duration=$SECONDS
    trace "Setting up env spent $(($duration / 60)) minutes and $(($duration % 60)) seconds."

    declare_test_pass
}

#
# TODO:  Make output less verbose -- suppress REST, archive, and job output, etc.  In general, move
#        move verbose output to file and/or  only report output on a failure and/or prefix output
#        with a "+".   Also, suppress output in the pod readiness loops to only once every 30 seconds.
#

function test_suite {
    # SECONDS is a special bash reserved variable that auto-increments every second, used by trace
    SECONDS=0

    # we must call declare_reset once before using other declare_ verbs or calling trace
    declare_reset

    trace "******************************************************************************************"
    trace "***                                                                                    ***"
    trace "***    This is the Oracle WebLogic Server Kubernetes Operator Acceptance Test Suite    ***"
    trace "***                                                                                    ***"
    trace "******************************************************************************************"

    set -x

    # define globals, re-install docker & k8s if needed, pull images if needed, etc.

    test_suite_init

    # specify settings for each operator and domain 
    
    declare_new_test 1 define_operators_and_domains

    #          OP_KEY  NAMESPACE            TARGET_NAMESPACES  EXTERNAL_REST_HTTPSPORT
    op_define  oper1   weblogic-operator-1  "default,test1"    31001
    op_define  oper2   weblogic-operator-2  test2              32001

    #          DOM_KEY  OP_KEY  NAMESPACE DOMAIN_UID WL_CLUSTER_NAME MS_BASE_NAME   ADMIN_PORT ADMIN_WLST_PORT ADMIN_NODE_PORT MS_PORT LOAD_BALANCER_WEB_PORT LOAD_BALANCER_ADMIN_PORT
    dom_define domain1  oper1   default   domain1    cluster-1       managed-server 7001       30012           30701           8001    30305                  30315
    dom_define domain2  oper1   default   domain2    cluster-1       managed-server 7011       30031           30702           8021    30306                  30316
    dom_define domain3  oper1   test1     domain3    cluster-1       managed-server 7021       30041           30703           8031    30307                  30317
    dom_define domain4  oper2   test2     domain4    cluster-1       managed-server 7041       30051           30704           8041    30308                  30318

    # create namespaces for domains (the operator job creates a namespace if needed)
    # TODO have the op_define commands themselves create target namespace if it doesn't already exist, or test if the namespace creation is needed in the first place, and if so, ask MikeG to create them as part of domain create job
    kubectl create namespace test1 2>&1 | sed 's/^/+/g' 
    kubectl create namespace test2 2>&1 | sed 's/^/+/g' 

    # This test pass pairs with 'declare_new_test 1 define_operators_and_domains' above
    declare_test_pass
    
    trace 'Running mvn integration tests...'
    if [ "$WERCKER" = "true" ]; then
      test_mvn_integration_wercker
    elif [ "$JENKINS" = "true" ]; then
      test_mvn_integration_jenkins
    else
      test_mvn_integration_local
    fi

    # create and start first operator, manages namespaces default & test1
    test_first_operator oper1

    # test elk intgration
    test_elk_integration

    # create first domain in default namespace and verify it
    test_domain_creation domain1 

    # test shutting down and restarting a domain 
    test_domain_lifecycle domain1 

    # test shutting down and restarting the operator for the given domain
    test_operator_lifecycle domain1

    # test scaling domain1 cluster from 2 to 3 servers and back down to 2
    test_cluster_scale domain1 
    
    # if QUICKTEST is true skip the rest of the tests
    if [ ! "${QUICKTEST:-false}" = "true" ]; then
   
      # create another domain in the default namespace and verify it
      test_domain_creation domain2 
    
      # shutdown domain2 before create domain3
      test_shutdown_domain domain2
    
      # create another domain in the test namespace and verify it
      test_domain_creation domain3 
    
      # shutdown domain3
      test_shutdown_domain domain3
    
      # Create another operator in weblogic-operator-2 namespace, managing namespace test2
      # Verify the only remaining running domain, domain1, is unaffected
      test_second_operator oper2 domain1 
    
      # create another domain in the test2 namespace and verify it
      test_domain_creation domain4 

      # test scaling domain4 cluster from 2 to 3 servers and back to 2, plus verify no impact on domain1
      test_cluster_scale domain4 domain1 
  
      # cycle domain1 down and back up, plus verify no impact on domain4
      test_domain_lifecycle domain1 domain4 

      # test managed server 1 pod auto-restart
      test_wls_liveness_probe domain1
    
      # shutdown domain1
      test_shutdown_domain domain1

      # test that create domain fails when its pv is already populated by a shutdown domain
      test_create_domain_on_exist_dir domain1

    fi 

    local duration=$SECONDS
    trace "Running integration tests spent $(($duration / 60)) minutes and $(($duration % 60)) seconds."

    # declare success of entire test_suite
    declare_new_test 1 complete
    declare_test_pass
    
    # dump current state and archive into a tar file, also called from 'fail'
    state_dump logs

    set +x
    trace "******************************************************************************************"
    trace "***                                                                                    ***"
    trace "***    Oracle WebLogic Server Kubernetes Operator Acceptance Test Suite Completed !!   ***"
    trace "***                                                                                    ***"
    trace "******************************************************************************************"
} 


# entry point

local exit_status=0
if [ "$WERCKER" = "true" -o "$JENKINS" = "true" ]; then
  if [ "${VERBOSE:-false}" = "true" ]; then
    test_suite 2>&1 
    exit_status="$?"
  else
    test_suite 2>&1 | grep -v "^+"
    exit_status="${PIPESTATUS[0]}"
  fi
else
  export TESTOUT=/tmp/test_suite.out
  trace See $TESTOUT for full trace.

  if [ "${VERBOSE:-false}" = "true" ]; then
    test_suite 2>&1 | tee /tmp/test_suite.out 
    exit_status="${PIPESTATUS[0]}"
  else
    test_suite 2>&1 | tee /tmp/test_suite.out | grep -v "^+"
    exit_status="${PIPESTATUS[0]}"
  fi
  trace See $TESTOUT for full trace.
fi

exit $exit_status
<|MERGE_RESOLUTION|>--- conflicted
+++ resolved
@@ -1937,25 +1937,6 @@
     local max_count_srv=50
     local max_count_pod=50
     local wait_time=10
-<<<<<<< HEAD
-    local count=0
-    local srv_count=1
-
-    trace "checking if service $SERVICE_NAME is deleted"
-    while [ "${srv_count:=Error}" != "0" -a $count -lt $max_count_srv ] ; do
-      local count=`expr $count + 1`
-      local srv_count=`kubectl -n $NAMESPACE get services | grep "^$SERVICE_NAME " | wc -l`
-      if [ "${srv_count:=Error}" != "0" ]; then
-        trace "service $SERVICE_NAME still exists, iteration $count of $max_count_srv"
-        sleep $wait_time
-      fi
-    done
-
-    if [ "${srv_count:=Error}" != "0" ]; then
-      fail "ERROR: the service $SERVICE_NAME is not deleted, exiting!"
-    fi
-=======
->>>>>>> f4c5cb59
 
     trace "checking if pod $POD_NAME is deleted"
     local pod_count=1
