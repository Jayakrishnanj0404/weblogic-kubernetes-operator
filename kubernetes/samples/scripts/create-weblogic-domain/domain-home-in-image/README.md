--- conflicted
+++ resolved
@@ -28,16 +28,8 @@
 * Create a properties file, `domain.properties`, in the directory that is created above. This properties file will be used to create a sample WebLogic Server domain.
 * Clone the weblogic docker-images project via the `git clone https://github.com/oracle/docker-images.git` into the current directory.
 * Replace the built-in username and password in the `properties/docker_build/domain_security.properties` file with the `username` and `password` that are supplied in the command line via the `-u` and `-p` options. These credentials need to match the WebLogic domain admin credentials in the secret that is specified via `weblogicCredentialsSecretName` property in the `create-domain-inputs.yaml` file.
-<<<<<<< HEAD
-* Build a Docker image based on the Docker sample, [Example Image with a WebLogic Server Domain](https://github.com/oracle/docker-images/tree/master/OracleWebLogic/samples/12213-domain-home-in-image). It will create a sample WebLogic Server domain in the Docker image. Also, you can run the Docker sample, [Example Image with a WebLogic Server Domain](https://github.com/oracle/docker-images/tree/master/OracleWebLogic/samples/12213-domain-home-in-image), manually with the generated `domain.properties` to create a domain home image. **Note**: Oracle recommends keeping the domain home image private in the local repository.
-* Create a Kubernetes domain YAML file, `domain.yaml`, in the directory that is created above. This YAML file can be used to create the Kubernetes resource using the `kubectl create -f` or `kubectl apply -f` command:
-```
-kubectl apply -f /path/to/output-directory/weblogic-domains/<domainUID>/domain.yaml
-```
-=======
 * Build a Docker image based on the Docker sample, [Example Image with a WebLogic Server Domain using the Oracle WebLogic Deploy Tooling (WDT)](https://github.com/oracle/docker-images/tree/master/OracleWebLogic/samples/12213-domain-home-in-image-wdt) and [Example Image with a WebLogic Server Domain using WLST](https://github.com/oracle/docker-images/tree/master/OracleWebLogic/samples/12213-domain-home-in-image). It will create a sample WebLogic Server domain in the Docker image. Also, you can run the Docker sample, [Example Image with a WebLogic Server Domain](https://github.com/oracle/docker-images/tree/master/OracleWebLogic/samples/12213-domain-home-in-image), manually with the generated `domain.properties` to create a domain home image. **Note**: Oracle recommends keeping the domain home image private in the local repository.
 * Create a Kubernetes domain YAML file, `domain.yaml`, in the directory that is created above. This YAML file can be used to create the Kubernetes resource using the `kubectl create -f` or `kubectl apply -f` command.
->>>>>>> 003b2e8e
 
 As a convenience, using the `-e` option, the script can optionally create the domain object, which in turn results in the creation of the corresponding WebLogic Server pods and services.
 
