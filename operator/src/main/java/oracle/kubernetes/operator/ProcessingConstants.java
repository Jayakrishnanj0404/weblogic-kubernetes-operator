--- conflicted
+++ resolved
@@ -34,14 +34,10 @@
   String ENCODED_CREDENTIALS = "encodedCredentials";
   String DOMAIN_VALIDATION_ERRORS = "domainValidationErrors";
 
-<<<<<<< HEAD
-  public static final String WAIT_FOR_POD_READY = "waitForPodReady";
+  String INTROSPECTOR_JOB_FAILURE_LOGGED = "introspectorJobfailureLogged";
 
-  public static final String INTROSPECTOR_JOB_FAILURE_LOGGED = "introspectorJobfailureLogged";
-=======
   String WAIT_FOR_POD_READY = "waitForPodReady";
 
   /** Key to an object of type MakeRightDomainOperation. */
   String MAKE_RIGHT_DOMAIN_OPERATION = "makeRightOp";
->>>>>>> 10f8dcf6
 }