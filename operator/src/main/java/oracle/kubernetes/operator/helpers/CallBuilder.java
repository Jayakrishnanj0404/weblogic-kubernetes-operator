--- conflicted
+++ resolved
@@ -60,6 +60,10 @@
    * HTTP status code for "Not Found"
    */
   public static final int NOT_FOUND = 404;
+  /**
+   * HTTP status code for "Conflict"
+   */
+  public static final int CONFLICT = 409;
 
   public String pretty = "false";
   public String fieldSelector = "";
@@ -742,15 +746,12 @@
     }
   }
 
-<<<<<<< HEAD
-=======
   private com.squareup.okhttp.Call createSubjectAccessReviewAsync(ApiClient client, V1SubjectAccessReview body, ApiCallback<V1SubjectAccessReview> callback) throws ApiException {
     return new AuthorizationV1Api(client).createSubjectAccessReviewAsync(body, pretty, callback);
   }
 
-  private final CallFactory<V1SubjectAccessReview> CREATE_SUBJECTACCESSREVIEW = (requestParams, usage, cont, callback) -> {
-    return createSubjectAccessReviewAsync(usage, (V1SubjectAccessReview) requestParams.body, callback);
-  };
+  private final CallFactory<V1SubjectAccessReview> CREATE_SUBJECTACCESSREVIEW = (requestParams, usage, cont, callback)
+        -> wrap(createSubjectAccessReviewAsync(usage, (V1SubjectAccessReview) requestParams.body, callback));
   
   /**
    * Asynchronous step for creating subject access review
@@ -783,9 +784,8 @@
     return new AuthorizationV1Api(client).createSelfSubjectAccessReviewAsync(body, pretty, callback);
   }
 
-  private final CallFactory<V1SelfSubjectAccessReview> CREATE_SELFSUBJECTACCESSREVIEW = (requestParams, usage, cont, callback) -> {
-    return createSelfSubjectAccessReviewAsync(usage, (V1SelfSubjectAccessReview) requestParams.body, callback);
-  };
+  private final CallFactory<V1SelfSubjectAccessReview> CREATE_SELFSUBJECTACCESSREVIEW = (requestParams, usage, cont, callback)
+        -> wrap(createSelfSubjectAccessReviewAsync(usage, (V1SelfSubjectAccessReview) requestParams.body, callback));
   
   /**
    * Asynchronous step for creating self subject access review
@@ -818,9 +818,8 @@
     return new AuthorizationV1Api(client).createSelfSubjectRulesReviewAsync(body, pretty, callback);
   }
 
-  private final CallFactory<V1SelfSubjectRulesReview> CREATE_SELFSUBJECTRULESREVIEW = (requestParams, usage, cont, callback) -> {
-    return createSelfSubjectRulesReviewAsync(usage, (V1SelfSubjectRulesReview) requestParams.body, callback);
-  };
+  private final CallFactory<V1SelfSubjectRulesReview> CREATE_SELFSUBJECTRULESREVIEW = (requestParams, usage, cont, callback)
+        -> wrap(createSelfSubjectRulesReviewAsync(usage, (V1SelfSubjectRulesReview) requestParams.body, callback));
   
   /**
    * Asynchronous step for creating self subject rules review
@@ -832,7 +831,6 @@
     return createRequestAsync(responseStep, new RequestParams("createSelfSubjectRulesReview", null, null, body), CREATE_SELFSUBJECTRULESREVIEW);
   }
   
->>>>>>> b7ce5f11
   /* Token Review */
   
   /**
