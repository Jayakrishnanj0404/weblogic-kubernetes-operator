// Copyright 2017, 2018, Oracle Corporation and/or its affiliates.  All rights reserved.
// Licensed under the Universal Permissive License v 1.0 as shown at
// http://oss.oracle.com/licenses/upl.

package oracle.kubernetes.operator.steps;

import static oracle.kubernetes.operator.LabelConstants.CREATEDBYOPERATOR_LABEL;
import static oracle.kubernetes.operator.LabelConstants.forDomainUid;

import io.kubernetes.client.models.V1PersistentVolumeClaimList;
import io.kubernetes.client.models.V1PersistentVolumeList;
import io.kubernetes.client.models.V1ServiceList;
<<<<<<< HEAD
=======
import io.kubernetes.client.models.V1beta1IngressList;
import java.util.ArrayList;
import java.util.Collection;
import java.util.Map;
>>>>>>> 7455e69f
import java.util.concurrent.ScheduledFuture;
import oracle.kubernetes.operator.calls.CallResponse;
import oracle.kubernetes.operator.helpers.CallBuilder;
import oracle.kubernetes.operator.helpers.DomainPresenceInfo;
import oracle.kubernetes.operator.helpers.DomainPresenceInfoManager;
import oracle.kubernetes.operator.helpers.ServerKubernetesObjects;
import oracle.kubernetes.operator.logging.LoggingFacade;
import oracle.kubernetes.operator.logging.LoggingFactory;
import oracle.kubernetes.operator.work.NextAction;
import oracle.kubernetes.operator.work.Packet;
import oracle.kubernetes.operator.work.Step;

public class DeleteDomainStep extends Step {
  private static final LoggingFacade LOGGER = LoggingFactory.getLogger("Operator", "Operator");

  private final DomainPresenceInfo info;
  private final String namespace;
  private final String domainUID;

  public DeleteDomainStep(DomainPresenceInfo info, String namespace, String domainUID) {
    super(null);
    this.info = info;
    this.namespace = namespace;
    this.domainUID = domainUID;
  }

  @Override
  public NextAction apply(Packet packet) {
    Step serverDownStep;
    if (info != null) {
      cancelDomainStatusUpdating(info);
      Collection<Map.Entry<String, ServerKubernetesObjects>> serversToStop = new ArrayList<>();
      serversToStop.addAll(info.getServers().entrySet());
      serverDownStep =
          Step.chain(
              new ServerDownIteratorStep(serversToStop, null),
              // Preserving the manual delete as a failsafe and to delete cluster services
              deletePods(),
              deleteServices());
    } else {
      serverDownStep = Step.chain(deletePods(), deleteServices());
    }

    return doNext(
        Step.chain(
<<<<<<< HEAD
            deleteServices(),
            deletePods(),
=======
            serverDownStep,
            deleteIngresses(),
>>>>>>> 7455e69f
            deletePersistentVolumes(),
            deletePersistentVolumeClaims(),
            removeDomainPresenceInfo()),
        packet);
  }

  private Step removeDomainPresenceInfo() {
    return new Step() {
      @Override
      public NextAction apply(Packet packet) {
        DomainPresenceInfoManager.remove(domainUID);
        return doNext(packet);
      }
    };
  }

  static void cancelDomainStatusUpdating(DomainPresenceInfo info) {
    ScheduledFuture<?> statusUpdater = info.getStatusUpdater().getAndSet(null);
    if (statusUpdater != null) {
      statusUpdater.cancel(true);
    }
  }

  private Step deleteServices() {
    return new CallBuilder()
        .withLabelSelectors(forDomainUid(domainUID), CREATEDBYOPERATOR_LABEL)
        .listServiceAsync(
            namespace,
            new ActionResponseStep<V1ServiceList>() {
              Step createSuccessStep(V1ServiceList result, Step next) {
                return new DeleteServiceListStep(result.getItems(), next);
              }
            });
  }

  private Step deletePods() {
    return new CallBuilder()
        .withLabelSelectors(forDomainUid(domainUID), CREATEDBYOPERATOR_LABEL)
        .deleteCollectionPodAsync(namespace, new DefaultResponseStep<>(getNext()));
  }

  private Step deletePersistentVolumes() {
    return new CallBuilder()
        .withLabelSelectors(forDomainUid(domainUID), CREATEDBYOPERATOR_LABEL)
        .listPersistentVolumeAsync(
            new ActionResponseStep<V1PersistentVolumeList>() {
              @Override
              Step createSuccessStep(V1PersistentVolumeList result, Step next) {
                return new DeletePersistentVolumeListStep(result.getItems(), next);
              }
            });
  }

  private Step deletePersistentVolumeClaims() {
    return new CallBuilder()
        .withLabelSelectors(forDomainUid(domainUID), CREATEDBYOPERATOR_LABEL)
        .listPersistentVolumeClaimAsync(
            namespace,
            new ActionResponseStep<V1PersistentVolumeClaimList>() {
              @Override
              Step createSuccessStep(V1PersistentVolumeClaimList result, Step next) {
                return new DeletePersistentVolumeClaimListStep(result.getItems(), next);
              }
            });
  }

  /**
   * A response step which treats a NOT_FOUND status as success with a null result. On success with
   * a non-null response, runs a specified new step before continuing the step chain.
   */
  abstract static class ActionResponseStep<T> extends DefaultResponseStep<T> {
    ActionResponseStep() {}

    abstract Step createSuccessStep(T result, Step next);

    @Override
    public NextAction onSuccess(Packet packet, CallResponse<T> callResponse) {
      return callResponse.getResult() == null
          ? doNext(packet)
          : doNext(createSuccessStep(callResponse.getResult(), getNext()), packet);
    }
  }
}<|MERGE_RESOLUTION|>--- conflicted
+++ resolved
@@ -10,13 +10,9 @@
 import io.kubernetes.client.models.V1PersistentVolumeClaimList;
 import io.kubernetes.client.models.V1PersistentVolumeList;
 import io.kubernetes.client.models.V1ServiceList;
-<<<<<<< HEAD
-=======
-import io.kubernetes.client.models.V1beta1IngressList;
 import java.util.ArrayList;
 import java.util.Collection;
 import java.util.Map;
->>>>>>> 7455e69f
 import java.util.concurrent.ScheduledFuture;
 import oracle.kubernetes.operator.calls.CallResponse;
 import oracle.kubernetes.operator.helpers.CallBuilder;
@@ -62,13 +58,7 @@
 
     return doNext(
         Step.chain(
-<<<<<<< HEAD
-            deleteServices(),
-            deletePods(),
-=======
             serverDownStep,
-            deleteIngresses(),
->>>>>>> 7455e69f
             deletePersistentVolumes(),
             deletePersistentVolumeClaims(),
             removeDomainPresenceInfo()),
