// Copyright 2017, 2018, Oracle Corporation and/or its affiliates.  All rights reserved.
// Licensed under the Universal Permissive License v 1.0 as shown at
// http://oss.oracle.com/licenses/upl.

package oracle.kubernetes.operator.steps;

import java.util.*;
import javax.annotation.Nonnull;
import oracle.kubernetes.operator.DomainStatusUpdater;
import oracle.kubernetes.operator.ProcessingConstants;
import oracle.kubernetes.operator.helpers.DomainPresenceInfo;
import oracle.kubernetes.operator.helpers.DomainPresenceInfo.ServerStartupInfo;
import oracle.kubernetes.operator.helpers.ServerKubernetesObjects;
import oracle.kubernetes.operator.logging.LoggingFacade;
import oracle.kubernetes.operator.logging.LoggingFactory;
import oracle.kubernetes.operator.wlsconfig.WlsClusterConfig;
import oracle.kubernetes.operator.wlsconfig.WlsDomainConfig;
import oracle.kubernetes.operator.wlsconfig.WlsServerConfig;
import oracle.kubernetes.operator.work.NextAction;
import oracle.kubernetes.operator.work.Packet;
import oracle.kubernetes.operator.work.Step;
import oracle.kubernetes.weblogic.domain.v2.Domain;
import oracle.kubernetes.weblogic.domain.v2.ServerSpec;

public class ManagedServersUpStep extends Step {
  private static final LoggingFacade LOGGER = LoggingFactory.getLogger("Operator", "Operator");
  static final String SERVERS_UP_MSG =
      "Running servers for domain with UID: {0}, running list: {1}";
  private static NextStepFactory NEXT_STEP_FACTORY =
      (info, config, servers, next) ->
          scaleDownIfNecessary(info, config, servers, new ClusterServicesStep(info, next));

  // an interface to provide a hook for unit testing.
  interface NextStepFactory {
    Step createServerStep(
        DomainPresenceInfo info, WlsDomainConfig config, Collection<String> servers, Step next);
  }

  class ServersUpStepFactory {
    WlsDomainConfig domainTopology;
    Domain domain;
    Collection<ServerStartupInfo> startupInfos;
    Collection<String> servers = new ArrayList<>();
    Map<String, Integer> replicas = new HashMap<>();

    ServersUpStepFactory(WlsDomainConfig domainTopology, Domain domain) {
      this.domainTopology = domainTopology;
      this.domain = domain;
    }

    void addServerIfNeeded(@Nonnull WlsServerConfig serverConfig, WlsClusterConfig clusterConfig) {
      String serverName = serverConfig.getName();
      if (servers.contains(serverName) || serverName.equals(domainTopology.getAdminServerName()))
        return;

      String clusterName = clusterConfig == null ? null : clusterConfig.getClusterName();
      ServerSpec server = domain.getServer(serverName, clusterName);

      if (server.shouldStart(getReplicaCount(clusterName))) {
        servers.add(serverName);
        addStartupInfo(new ServerStartupInfo(serverConfig, clusterName, server));
        addToCluster(clusterName);
      }
    }

    private Step createNextStep(Step next) {
      if (servers.isEmpty()) return next;
      else return new ManagedServerUpIteratorStep(getStartupInfos(), next);
    }

    Collection<ServerStartupInfo> getStartupInfos() {
      return startupInfos;
    }

    private void addStartupInfo(ServerStartupInfo startupInfo) {
      if (startupInfos == null) startupInfos = new ArrayList<>();
      startupInfos.add(startupInfo);
    }

    private void addToCluster(String clusterName) {
      if (clusterName != null) replicas.put(clusterName, 1 + getReplicaCount(clusterName));
    }

    private Integer getReplicaCount(String clusterName) {
      return Optional.ofNullable(replicas.get(clusterName)).orElse(0);
    }
  }

  public ManagedServersUpStep(Step next) {
    super(next);
  }

  @Override
  public NextAction apply(Packet packet) {
    LOGGER.entering();
    DomainPresenceInfo info = packet.getSPI(DomainPresenceInfo.class);
    WlsDomainConfig config = (WlsDomainConfig) packet.get(ProcessingConstants.DOMAIN_TOPOLOGY);

    ServersUpStepFactory factory = new ServersUpStepFactory(config, info.getDomain());

    if (LOGGER.isFineEnabled()) {
      LOGGER.fine(SERVERS_UP_MSG, factory.domain.getDomainUID(), getRunningServers(info));
    }

    Set<String> clusteredServers = new HashSet<>();

    for (WlsClusterConfig clusterConfig : config.getClusterConfigs().values()) {
      for (WlsServerConfig serverConfig : clusterConfig.getServerConfigs()) {
        factory.addServerIfNeeded(serverConfig, clusterConfig);
        clusteredServers.add(serverConfig.getName());
      }
    }
<<<<<<< HEAD
    info.getExplicitRestartClusters().clear();

    boolean startAll = false;
    Collection<String> servers = new ArrayList<String>();
    switch (sc) {
      case StartupControlConstants.ALL_STARTUPCONTROL:
        startAll = true;
      case StartupControlConstants.AUTO_STARTUPCONTROL:
      case StartupControlConstants.SPECIFIED_STARTUPCONTROL:
        Collection<String> clusters = new ArrayList<String>();

        // start specified servers with their custom options
        List<ServerStartup> ssl = spec.getServerStartup();
        if (ssl != null) {
          for (ServerStartup ss : ssl) {
            String serverName = ss.getServerName();
            WlsServerConfig wlsServerConfig = scan.getServerConfig(serverName);
            if (!serverName.equals(asName)
                && wlsServerConfig != null
                && !servers.contains(serverName)) {
              // start server
              servers.add(serverName);
              // find cluster if this server is part of one
              WlsClusterConfig cc = null;
              find:
              for (WlsClusterConfig wlsClusterConfig : scan.getClusterConfigs().values()) {
                for (WlsServerConfig clusterMemberServerConfig :
                    wlsClusterConfig.getServerConfigs()) {
                  if (serverName.equals(clusterMemberServerConfig.getName())) {
                    cc = wlsClusterConfig;
                    break find;
                  }
                }
              }
              List<V1EnvVar> env = ss.getEnv();
              if (WebLogicConstants.ADMIN_STATE.equals(ss.getDesiredState())) {
                env = startInAdminMode(env);
              }
              ssic.add(new ServerStartupInfo(wlsServerConfig, cc, env, ss));
            }
          }
        }
        List<ClusterStartup> lcs = spec.getClusterStartup();
        if (lcs != null) {
          cluster:
          for (ClusterStartup cs : lcs) {
            String clusterName = cs.getClusterName();
            clusters.add(clusterName);
            int startedCount = 0;
            // find cluster
            WlsClusterConfig wlsClusterConfig = scan.getClusterConfig(clusterName);
            if (wlsClusterConfig != null) {
              for (WlsServerConfig wlsServerConfig : wlsClusterConfig.getServerConfigs()) {
                // done with the current cluster
                if (startedCount >= cs.getReplicas() && !startAll) continue cluster;

                String serverName = wlsServerConfig.getName();
                if (!serverName.equals(asName) && !servers.contains(serverName)) {
                  List<V1EnvVar> env = cs.getEnv();
                  ServerStartup ssi = null;
                  ssl = spec.getServerStartup();
                  if (ssl != null) {
                    for (ServerStartup ss : ssl) {
                      String s = ss.getServerName();
                      if (serverName.equals(s)) {
                        env = ss.getEnv();
                        ssi = ss;
                        break;
                      }
                    }
                  }
                  // start server
                  servers.add(serverName);
                  if (WebLogicConstants.ADMIN_STATE.equals(cs.getDesiredState())) {
                    env = startInAdminMode(env);
                  }
                  ssic.add(new ServerStartupInfo(wlsServerConfig, wlsClusterConfig, env, ssi));
                  startedCount++;
                }
              }
            }
          }
        }
        if (startAll) {
          // Look for any other servers
          for (WlsClusterConfig wlsClusterConfig : scan.getClusterConfigs().values()) {
            for (WlsServerConfig wlsServerConfig : wlsClusterConfig.getServerConfigs()) {
              String serverName = wlsServerConfig.getName();
              // do not start admin server
              if (!serverName.equals(asName) && !servers.contains(serverName)) {
                // start server
                servers.add(serverName);
                ssic.add(new ServerStartupInfo(wlsServerConfig, wlsClusterConfig, null, null));
              }
            }
          }
          for (Map.Entry<String, WlsServerConfig> wlsServerConfig :
              scan.getServerConfigs().entrySet()) {
            String serverName = wlsServerConfig.getKey();
            // do not start admin server
            if (!serverName.equals(asName) && !servers.contains(serverName)) {
              // start server
              servers.add(serverName);
              ssic.add(new ServerStartupInfo(wlsServerConfig.getValue(), null, null, null));
            }
          }
        } else if (StartupControlConstants.AUTO_STARTUPCONTROL.equals(sc)) {
          for (Map.Entry<String, WlsClusterConfig> wlsClusterConfig :
              scan.getClusterConfigs().entrySet()) {
            if (!clusters.contains(wlsClusterConfig.getKey())) {
              int startedCount = 0;
              WlsClusterConfig config = wlsClusterConfig.getValue();
              for (WlsServerConfig wlsServerConfig : config.getServerConfigs()) {
                if (startedCount >= spec.getReplicas()) break;
                String serverName = wlsServerConfig.getName();
                if (!serverName.equals(asName) && !servers.contains(serverName)) {
                  // start server
                  servers.add(serverName);
                  ssic.add(new ServerStartupInfo(wlsServerConfig, config, null, null));
                  startedCount++;
                }
              }
            }
          }
        }

        info.setServerStartupInfo(ssic);
        LOGGER.exiting();
        return doNext(
            scaleDownIfNecessary(
                info,
                servers,
                new ClusterServicesStep(info, new ManagedServerUpIteratorStep(ssic, getNext()))),
            packet);
      case StartupControlConstants.ADMIN_STARTUPCONTROL:
      case StartupControlConstants.NONE_STARTUPCONTROL:
      default:
        info.setServerStartupInfo(null);
        LOGGER.exiting();
        return doNext(
            scaleDownIfNecessary(info, servers, new ClusterServicesStep(info, getNext())), packet);
=======

    for (WlsServerConfig serverConfig : config.getServerConfigs().values()) {
      if (!clusteredServers.contains(serverConfig.getName()))
        factory.addServerIfNeeded(serverConfig, null);
>>>>>>> 17be979e
    }

    info.setServerStartupInfo(factory.getStartupInfos());
    LOGGER.exiting();
    return doNext(
        NEXT_STEP_FACTORY.createServerStep(
            info, config, factory.servers, factory.createNextStep(getNext())),
        packet);
  }

  public static Collection<String> getRunningServers(DomainPresenceInfo info) {
    Collection<String> runningList = new ArrayList<>();
    for (Map.Entry<String, ServerKubernetesObjects> entry : info.getServers().entrySet()) {
      ServerKubernetesObjects sko = entry.getValue();
      if (sko != null && sko.getPod().get() != null) {
        runningList.add(entry.getKey());
      }
    }
    return runningList;
  }

  private static Step scaleDownIfNecessary(
      DomainPresenceInfo info,
      WlsDomainConfig domainTopology,
      Collection<String> servers,
      Step next) {

    List<Step> steps = new ArrayList<>(Collections.singletonList(next));

    List<String> serversToIgnore = new ArrayList<>(servers);
    if (info.getDomain().isShuttingDown()) {
      insert(steps, createAvailableHookStep());
    } else {
      serversToIgnore.add(domainTopology.getAdminServerName());
    }

    Collection<Map.Entry<String, ServerKubernetesObjects>> serversToStop =
        getServersToStop(info, serversToIgnore);

    if (!serversToStop.isEmpty()) {
      insert(steps, new ServerDownIteratorStep(serversToStop, null));
    }

    return Step.chain(steps.toArray(new Step[0]));
  }

  private static Collection<Map.Entry<String, ServerKubernetesObjects>> getServersToStop(
      DomainPresenceInfo info, List<String> serversToIgnore) {
    Collection<Map.Entry<String, ServerKubernetesObjects>> serversToStop = new ArrayList<>();
    for (Map.Entry<String, ServerKubernetesObjects> entry : info.getServers().entrySet()) {
      if (!serversToIgnore.contains(entry.getKey())) {
        serversToStop.add(entry);
      }
    }
    return serversToStop;
  }

  private static Step createAvailableHookStep() {
    return DomainStatusUpdater.createAvailableStep(
        DomainStatusUpdater.ALL_STOPPED_AVAILABLE_REASON, null);
  }

  private static void insert(List<Step> steps, Step step) {
    steps.add(0, step);
  }
}<|MERGE_RESOLUTION|>--- conflicted
+++ resolved
@@ -110,154 +110,10 @@
         clusteredServers.add(serverConfig.getName());
       }
     }
-<<<<<<< HEAD
-    info.getExplicitRestartClusters().clear();
-
-    boolean startAll = false;
-    Collection<String> servers = new ArrayList<String>();
-    switch (sc) {
-      case StartupControlConstants.ALL_STARTUPCONTROL:
-        startAll = true;
-      case StartupControlConstants.AUTO_STARTUPCONTROL:
-      case StartupControlConstants.SPECIFIED_STARTUPCONTROL:
-        Collection<String> clusters = new ArrayList<String>();
-
-        // start specified servers with their custom options
-        List<ServerStartup> ssl = spec.getServerStartup();
-        if (ssl != null) {
-          for (ServerStartup ss : ssl) {
-            String serverName = ss.getServerName();
-            WlsServerConfig wlsServerConfig = scan.getServerConfig(serverName);
-            if (!serverName.equals(asName)
-                && wlsServerConfig != null
-                && !servers.contains(serverName)) {
-              // start server
-              servers.add(serverName);
-              // find cluster if this server is part of one
-              WlsClusterConfig cc = null;
-              find:
-              for (WlsClusterConfig wlsClusterConfig : scan.getClusterConfigs().values()) {
-                for (WlsServerConfig clusterMemberServerConfig :
-                    wlsClusterConfig.getServerConfigs()) {
-                  if (serverName.equals(clusterMemberServerConfig.getName())) {
-                    cc = wlsClusterConfig;
-                    break find;
-                  }
-                }
-              }
-              List<V1EnvVar> env = ss.getEnv();
-              if (WebLogicConstants.ADMIN_STATE.equals(ss.getDesiredState())) {
-                env = startInAdminMode(env);
-              }
-              ssic.add(new ServerStartupInfo(wlsServerConfig, cc, env, ss));
-            }
-          }
-        }
-        List<ClusterStartup> lcs = spec.getClusterStartup();
-        if (lcs != null) {
-          cluster:
-          for (ClusterStartup cs : lcs) {
-            String clusterName = cs.getClusterName();
-            clusters.add(clusterName);
-            int startedCount = 0;
-            // find cluster
-            WlsClusterConfig wlsClusterConfig = scan.getClusterConfig(clusterName);
-            if (wlsClusterConfig != null) {
-              for (WlsServerConfig wlsServerConfig : wlsClusterConfig.getServerConfigs()) {
-                // done with the current cluster
-                if (startedCount >= cs.getReplicas() && !startAll) continue cluster;
-
-                String serverName = wlsServerConfig.getName();
-                if (!serverName.equals(asName) && !servers.contains(serverName)) {
-                  List<V1EnvVar> env = cs.getEnv();
-                  ServerStartup ssi = null;
-                  ssl = spec.getServerStartup();
-                  if (ssl != null) {
-                    for (ServerStartup ss : ssl) {
-                      String s = ss.getServerName();
-                      if (serverName.equals(s)) {
-                        env = ss.getEnv();
-                        ssi = ss;
-                        break;
-                      }
-                    }
-                  }
-                  // start server
-                  servers.add(serverName);
-                  if (WebLogicConstants.ADMIN_STATE.equals(cs.getDesiredState())) {
-                    env = startInAdminMode(env);
-                  }
-                  ssic.add(new ServerStartupInfo(wlsServerConfig, wlsClusterConfig, env, ssi));
-                  startedCount++;
-                }
-              }
-            }
-          }
-        }
-        if (startAll) {
-          // Look for any other servers
-          for (WlsClusterConfig wlsClusterConfig : scan.getClusterConfigs().values()) {
-            for (WlsServerConfig wlsServerConfig : wlsClusterConfig.getServerConfigs()) {
-              String serverName = wlsServerConfig.getName();
-              // do not start admin server
-              if (!serverName.equals(asName) && !servers.contains(serverName)) {
-                // start server
-                servers.add(serverName);
-                ssic.add(new ServerStartupInfo(wlsServerConfig, wlsClusterConfig, null, null));
-              }
-            }
-          }
-          for (Map.Entry<String, WlsServerConfig> wlsServerConfig :
-              scan.getServerConfigs().entrySet()) {
-            String serverName = wlsServerConfig.getKey();
-            // do not start admin server
-            if (!serverName.equals(asName) && !servers.contains(serverName)) {
-              // start server
-              servers.add(serverName);
-              ssic.add(new ServerStartupInfo(wlsServerConfig.getValue(), null, null, null));
-            }
-          }
-        } else if (StartupControlConstants.AUTO_STARTUPCONTROL.equals(sc)) {
-          for (Map.Entry<String, WlsClusterConfig> wlsClusterConfig :
-              scan.getClusterConfigs().entrySet()) {
-            if (!clusters.contains(wlsClusterConfig.getKey())) {
-              int startedCount = 0;
-              WlsClusterConfig config = wlsClusterConfig.getValue();
-              for (WlsServerConfig wlsServerConfig : config.getServerConfigs()) {
-                if (startedCount >= spec.getReplicas()) break;
-                String serverName = wlsServerConfig.getName();
-                if (!serverName.equals(asName) && !servers.contains(serverName)) {
-                  // start server
-                  servers.add(serverName);
-                  ssic.add(new ServerStartupInfo(wlsServerConfig, config, null, null));
-                  startedCount++;
-                }
-              }
-            }
-          }
-        }
-
-        info.setServerStartupInfo(ssic);
-        LOGGER.exiting();
-        return doNext(
-            scaleDownIfNecessary(
-                info,
-                servers,
-                new ClusterServicesStep(info, new ManagedServerUpIteratorStep(ssic, getNext()))),
-            packet);
-      case StartupControlConstants.ADMIN_STARTUPCONTROL:
-      case StartupControlConstants.NONE_STARTUPCONTROL:
-      default:
-        info.setServerStartupInfo(null);
-        LOGGER.exiting();
-        return doNext(
-            scaleDownIfNecessary(info, servers, new ClusterServicesStep(info, getNext())), packet);
-=======
 
     for (WlsServerConfig serverConfig : config.getServerConfigs().values()) {
       if (!clusteredServers.contains(serverConfig.getName()))
         factory.addServerIfNeeded(serverConfig, null);
->>>>>>> 17be979e
     }
 
     info.setServerStartupInfo(factory.getStartupInfos());
