--- conflicted
+++ resolved
@@ -152,9 +152,6 @@
 traceEnv before
 traceDirs before
 
-<<<<<<< HEAD
-if [ -f /weblogic-operator/introspector/domainzip.secure ]; then
-=======
 # TBD Johnny: There's no error checking here.  What happens if 'jar' fails? Etc, etc. 
 #             Any failure whould cause an 'exitOrLoop'
 # TBD Johnny: Below is too verbose.  Most of the verbose output should be captured 
@@ -167,7 +164,6 @@
 
   trace "Model-in-Image: Creating domain home."
 
->>>>>>> a1cfb701
   # primordial domain contain the basic structures, security and other fmwconfig templated info
   # domainzip only contains the domain configuration (config.xml jdbc/ jms/)
   # Both are needed for the complete domain reconstruction
@@ -178,14 +174,9 @@
   if [ -f ${RUNTIME_ENCRYPTION_SECRET_PASSWORD} ] ; then
     MII_PASSPHRASE=$(cat ${RUNTIME_ENCRYPTION_SECRET_PASSWORD})
   else
-<<<<<<< HEAD
-    # TODO: remove when ready, probably replace by error and exit
-    MII_PASSPHRASE=weblogic
-=======
     trace SEVERE "Domain Source Type is 'FromModel' which requires specifying a runtimeEncryptionSecret " \
     "in your domain resource and deploying this secret with a 'password' key, but the secret does not have this key."
     exit 1
->>>>>>> a1cfb701
   fi
   encrypt_decrypt_domain_secret "decrypt" ${DOMAIN_HOME} ${MII_PASSPHRASE}
 
@@ -195,13 +186,10 @@
     tar -xzf /tmp/domain.tar.gz
   chmod +x ${DOMAIN_HOME}/bin/*.sh ${DOMAIN_HOME}/*.sh
 
-<<<<<<< HEAD
   # restore the archive apps and libraries
   #
-=======
   trace "Model-in-Image: Deploying libraries."
 
->>>>>>> a1cfb701
   mkdir -p ${DOMAIN_HOME}/lib
   for file in $(sort_files ${IMG_ARCHIVES_ROOTDIR} "*.zip")
     do
@@ -221,11 +209,8 @@
 
 fi
 
-<<<<<<< HEAD
-=======
 traceTiming "POD '${SERVICE_NAME}' MII UNZIP COMPLETE"
 
->>>>>>> a1cfb701
 #
 # Configure startup mode
 #
