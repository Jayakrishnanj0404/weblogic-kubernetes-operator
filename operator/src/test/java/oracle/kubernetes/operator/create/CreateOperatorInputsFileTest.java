// Copyright 2018, Oracle Corporation and/or its affiliates.  All rights reserved.
// Licensed under the Universal Permissive License v 1.0 as shown at
// http://oss.oracle.com/licenses/upl.

package oracle.kubernetes.operator.create;

import static oracle.kubernetes.operator.VersionConstants.*;
import static oracle.kubernetes.operator.create.CreateOperatorInputs.*;
import static oracle.kubernetes.operator.create.ExecCreateOperator.execCreateOperator;
import static oracle.kubernetes.operator.create.ExecResultMatcher.succeedsAndPrints;
import static oracle.kubernetes.operator.create.YamlUtils.yamlEqualTo;
import static org.hamcrest.MatcherAssert.assertThat;
import static org.hamcrest.Matchers.containsInAnyOrder;
import static org.hamcrest.Matchers.is;

import java.nio.file.Files;
import java.nio.file.Path;
import java.util.List;
import org.junit.After;
import org.junit.Before;
import org.junit.Test;

/**
 * Tests that: - the default create-weblogic-operator-inputs.yaml file has the expected contents -
 * create-weblogic-operator.sh without -i uses the default create-weblogic-operator-inputs.yaml file
 * - create-weblogic-operator.sh with -i uses the specified inputs file
 */
public class CreateOperatorInputsFileTest {

  private UserProjects userProjects;

  @Before
  public void setup() throws Exception {
    userProjects = UserProjects.createUserProjectsDirectory();
  }

  @After
  public void tearDown() throws Exception {
    if (userProjects != null) {
      userProjects.remove();
    }
  }

  @Test
  public void defaultInputsFile_hasCorrectContents() throws Exception {
    assertThat(
<<<<<<< HEAD
        readDefaultInputsFile(),
        yamlEqualTo(
            (new CreateOperatorInputs())
                .version(CREATE_WEBLOGIC_OPERATOR_INPUTS_V1)
                .elkIntegrationEnabled("false")
                .externalDebugHttpPort("30999")
                .externalOperatorCert("")
                .externalOperatorKey("")
                .externalRestOption(EXTERNAL_REST_OPTION_NONE)
                .externalRestHttpsPort("31001")
                .externalSans("")
                .remoteDebugNodePortEnabled("false")
                .weblogicOperatorImage(
                    "container-registry.oracle.com/middleware/weblogic-kubernetes-operator:latest")
                .weblogicOperatorImagePullPolicy("IfNotPresent")
                .weblogicOperatorImagePullSecretName("")
                .internalDebugHttpPort("30999")
                .javaLoggingLevel(JAVA_LOGGING_LEVEL_INFO)
                .namespace("weblogic-operator")
                .remoteDebugNodePortEnabled("false")
                .serviceAccount("weblogic-operator")
                .targetNamespaces("default")));
=======
      readDefaultInputsFile(),
      yamlEqualTo((new CreateOperatorInputs())
        .version(CREATE_WEBLOGIC_OPERATOR_INPUTS_V1)
        .elkIntegrationEnabled("false")
        .externalDebugHttpPort("30999")
        .externalOperatorCert("")
        .externalOperatorKey("")
        .externalRestOption(EXTERNAL_REST_OPTION_NONE)
        .externalRestHttpsPort("31001")
        .externalSans("")
        .remoteDebugNodePortEnabled("false")
        .weblogicOperatorImage("weblogic-kubernetes-operator:1.0")
        .weblogicOperatorImagePullPolicy("IfNotPresent")
        .weblogicOperatorImagePullSecretName("")
        .internalDebugHttpPort("30999")
        .javaLoggingLevel(JAVA_LOGGING_LEVEL_INFO)
        .namespace("weblogic-operator")
        .remoteDebugNodePortEnabled("false")
        .serviceAccount("weblogic-operator")
        .targetNamespaces("default")));
>>>>>>> e77427ed
  }

  @Test
  public void
      createOperatorWithoutSpecifyingInputsFile_usesDefaultInputsFileAndSucceedsAndGeneratesExpectedYamlFiles()
          throws Exception {
    assertThat(
        execCreateOperator(" -g -o " + userProjects.getPath().toString()),
        succeedsAndPrints("Completed"));
    assertThatOnlyTheExpectedGeneratedYamlFilesExist(readDefaultInputsFile());
  }

  @Test
  public void
      createOperatorWithSpecifiedInputsFile_usesSpecifiedInputsFileAndSucceedsAndGeneratesExpectedYamlFiles()
          throws Exception {
    // customize the namespace name so that we can tell that it generated the yaml files based on
    // this inputs instead of the default one
    CreateOperatorInputs inputs = readDefaultInputsFile().namespace("weblogic-operator-2");
    assertThat(execCreateOperator(userProjects.getPath(), inputs), succeedsAndPrints("Completed"));
    assertThatOnlyTheExpectedGeneratedYamlFilesExist(inputs);
  }

  @Test
  public void
      createDomainFromPreCreatedInputsFileInPreCreatedOutputDirectory_usesSpecifiedInputsFileAndSucceedsAndGeneratesExpectedYamlFiles()
          throws Exception {
    // customize the namespace name so that we can tell that it generated the yaml files based on
    // this inputs instead of the default one
    CreateOperatorInputs inputs = readDefaultInputsFile().namespace("weblogic-operator-2");
    // pre-create the output directory and the inputs file in the output directory, then
    // use that inputs file to create the operator
    OperatorFiles operatorFiles = new OperatorFiles(userProjects.getPath(), inputs);
    Files.createDirectories(operatorFiles.getWeblogicOperatorPath());
    assertThat(
        execCreateOperator(
            userProjects.getPath(),
            inputs,
            operatorFiles.getCreateWeblogicOperatorInputsYamlPath()),
        succeedsAndPrints("Completed"));
    assertThatOnlyTheExpectedGeneratedYamlFilesExist(inputs);
  }

  private void assertThatOnlyTheExpectedGeneratedYamlFilesExist(CreateOperatorInputs inputs)
      throws Exception {
    // Make sure the generated directory has the correct list of files
    OperatorFiles operatorFiles = new OperatorFiles(userProjects.getPath(), inputs);
    List<Path> expectedFiles = operatorFiles.getExpectedContents(true); // include the directory too
    List<Path> actualFiles = userProjects.getContents(operatorFiles.getWeblogicOperatorPath());
    assertThat(
        actualFiles, containsInAnyOrder(expectedFiles.toArray(new Path[expectedFiles.size()])));

    // Make sure that the yaml files are regular files
    for (Path path : operatorFiles.getExpectedContents(false)) { // don't include the directory too
      assertThat("Expect that " + path + " is a regular file", Files.isRegularFile(path), is(true));
    }
  }
}<|MERGE_RESOLUTION|>--- conflicted
+++ resolved
@@ -44,30 +44,6 @@
   @Test
   public void defaultInputsFile_hasCorrectContents() throws Exception {
     assertThat(
-<<<<<<< HEAD
-        readDefaultInputsFile(),
-        yamlEqualTo(
-            (new CreateOperatorInputs())
-                .version(CREATE_WEBLOGIC_OPERATOR_INPUTS_V1)
-                .elkIntegrationEnabled("false")
-                .externalDebugHttpPort("30999")
-                .externalOperatorCert("")
-                .externalOperatorKey("")
-                .externalRestOption(EXTERNAL_REST_OPTION_NONE)
-                .externalRestHttpsPort("31001")
-                .externalSans("")
-                .remoteDebugNodePortEnabled("false")
-                .weblogicOperatorImage(
-                    "container-registry.oracle.com/middleware/weblogic-kubernetes-operator:latest")
-                .weblogicOperatorImagePullPolicy("IfNotPresent")
-                .weblogicOperatorImagePullSecretName("")
-                .internalDebugHttpPort("30999")
-                .javaLoggingLevel(JAVA_LOGGING_LEVEL_INFO)
-                .namespace("weblogic-operator")
-                .remoteDebugNodePortEnabled("false")
-                .serviceAccount("weblogic-operator")
-                .targetNamespaces("default")));
-=======
       readDefaultInputsFile(),
       yamlEqualTo((new CreateOperatorInputs())
         .version(CREATE_WEBLOGIC_OPERATOR_INPUTS_V1)
@@ -88,7 +64,6 @@
         .remoteDebugNodePortEnabled("false")
         .serviceAccount("weblogic-operator")
         .targetNamespaces("default")));
->>>>>>> e77427ed
   }
 
   @Test
