--- conflicted
+++ resolved
@@ -373,21 +373,6 @@
     modelNode.remove("runtimeEncryptionSecret");
     ((ObjectNode) modelNode).put("runtimeEncryptionSecret", secret);
   }
-<<<<<<< HEAD
-  
-  /**
-   * Utility method to replace runtimeEncryptionSecret in domain.yaml
-   *
-   * @param secret , new secret to be replaced
-   * @throws JsonProcessingException when runtimeEncryptionSecret not available
-   */
-  public void unCommentoutWalletFileSecret(String secret) throws JsonProcessingException {
-    ObjectNode modelNode = (ObjectNode) getConfigModelNode();
-    modelNode.remove("#walletFileSecret");
-    ((ObjectNode) modelNode).put("walletFileSecret", secret);
-  }
-=======
->>>>>>> fcf07a85
 
   /** Gets the spec node entry from Domain CRD JSON tree. */
   private JsonNode getSpecNode() {
