// Copyright 2018, 2019, Oracle Corporation and/or its affiliates.  All rights reserved.
// Licensed under the Universal Permissive License v 1.0 as shown at
// http://oss.oracle.com/licenses/upl.

package oracle.kubernetes.operator.utils;

import java.io.File;
import java.io.FileInputStream;
import java.io.InputStream;
import java.nio.file.Files;
import java.nio.file.Path;
import java.nio.file.Paths;
import java.nio.file.StandardCopyOption;
import java.nio.file.StandardOpenOption;
import java.util.HashMap;
import java.util.Hashtable;
import java.util.Map;
import java.util.Objects;
import java.util.StringTokenizer;
import java.util.logging.Logger;
import javax.jms.ConnectionFactory;
import javax.jms.QueueConnection;
import javax.jms.QueueConnectionFactory;
import javax.naming.Context;
import javax.naming.InitialContext;
import oracle.kubernetes.operator.BaseTest;
import org.yaml.snakeyaml.Yaml;

/** Domain class with all the utility methods for a Domain. */
public class Domain {
  public static final String CREATE_DOMAIN_JOB_MESSAGE =
      "Domain base_domain was created and will be started by the WebLogic Kubernetes Operator";

  private static final Logger logger = Logger.getLogger("OperatorIT", "OperatorIT");

  private Map<String, Object> domainMap;
  private Map<String, Object> pvMap;

  // attributes from domain properties
  private String domainUid = "";
  // default values as in create-weblogic-domain-inputs.yaml, generated yaml file will have the
  // customized property values
  private String domainNS;
  private String adminServerName;
  private String managedServerNameBase;
  private int initialManagedServerReplicas;
  private int configuredManagedServerCount;
  private boolean exposeAdminT3Channel;
  private boolean exposeAdminNodePort;
  private int t3ChannelPort;
  private String clusterName;
  private String clusterType;
  private String serverStartPolicy;
  private String weblogicDomainStorageReclaimPolicy;
  private String weblogicDomainStorageSize;
  private String loadBalancer = "TRAEFIK";
  private int loadBalancerWebPort = 30305;
  private String userProjectsDir = "";
  private String projectRoot = "";
  private boolean ingressPerDomain = true;

  private String createDomainScript = "";
  private String inputTemplateFile = "";
  private String generatedInputYamlFile;

  private static int maxIterations = BaseTest.getMaxIterationsPod(); // 50 * 5 = 250 seconds
  private static int waitTime = BaseTest.getWaitTimePod();

  private boolean voyager;
  // LB_TYPE is an evn var. Set to "VOYAGER" to use it as loadBalancer
  private static String LB_TYPE;
  // set INGRESSPERDOMAIN to false to create LB's ingress by kubectl yaml file
  private static boolean INGRESSPERDOMAIN = true;

  public Domain(String inputYaml) throws Exception {
    // read input domain yaml to test
    this(TestUtils.loadYaml(inputYaml));
  }

  public Domain(Map<String, Object> inputDomainMap) throws Exception {
    initialize(inputDomainMap);
    createPV();
    createSecret();
    generateInputYaml();
    callCreateDomainScript(userProjectsDir);
    createLoadBalancer();
  }

  /**
   * Verifies the required pods are created, services are created and the servers are ready.
   *
   * @throws Exception
   */
  public void verifyDomainCreated() throws Exception {
    StringBuffer command = new StringBuffer();
    command.append("kubectl get domain ").append(domainUid).append(" -n ").append(domainNS);
    ExecResult result = ExecCommand.exec(command.toString());
    if (result.exitValue() != 0) {
      throw new RuntimeException(
          "FAILED: command to get domain " + command + " failed with " + result.stderr());
    }
    if (!result.stdout().contains(domainUid))
      throw new RuntimeException("FAILURE: domain not found, exiting!");

    verifyPodsCreated();
    verifyServicesCreated();
    verifyServersReady();
  }

  /**
   * verify pods are created
   *
   * @throws Exception
   */
  public void verifyPodsCreated() throws Exception {
    // check admin pod
    logger.info("Checking if admin pod(" + domainUid + "-" + adminServerName + ") is Running");
    TestUtils.checkPodCreated(domainUid + "-" + adminServerName, domainNS);

    if (domainMap.get("serverStartPolicy") == null
        || (domainMap.get("serverStartPolicy") != null
            && !domainMap.get("serverStartPolicy").toString().trim().equals("ADMIN_ONLY"))) {
      // check managed server pods
      for (int i = 1; i <= initialManagedServerReplicas; i++) {
        logger.info(
            "Checking if managed pod("
                + domainUid
                + "-"
                + managedServerNameBase
                + i
                + ") is Running");
        TestUtils.checkPodCreated(domainUid + "-" + managedServerNameBase + i, domainNS);
      }
    }
  }

  /**
   * verify services are created
   *
   * @throws Exception
   */
  public void verifyServicesCreated() throws Exception {
    // check admin service
    logger.info("Checking if admin service(" + domainUid + "-" + adminServerName + ") is created");
    TestUtils.checkServiceCreated(domainUid + "-" + adminServerName, domainNS);

    if (exposeAdminT3Channel) {
      logger.info(
          "Checking if admin t3 channel service("
              + domainUid
              + "-"
              + adminServerName
              + "-external) is created");
      TestUtils.checkServiceCreated(domainUid + "-" + adminServerName + "-external", domainNS);
    }
    if (domainMap.get("serverStartPolicy") == null
        || (domainMap.get("serverStartPolicy") != null
            && !domainMap.get("serverStartPolicy").toString().trim().equals("ADMIN_ONLY"))) {
      // check managed server services
      for (int i = 1; i <= initialManagedServerReplicas; i++) {
        logger.info(
            "Checking if managed service("
                + domainUid
                + "-"
                + managedServerNameBase
                + i
                + ") is created");
        TestUtils.checkServiceCreated(domainUid + "-" + managedServerNameBase + i, domainNS);
      }
    }
  }

  /**
   * verify servers are ready
   *
   * @throws Exception
   */
  public void verifyServersReady() throws Exception {
    // check admin pod
    logger.info("Checking if admin server is Running");
    TestUtils.checkPodReady(domainUid + "-" + adminServerName, domainNS);
    if (domainMap.get("serverStartPolicy") == null
        || (domainMap.get("serverStartPolicy") != null
            && !domainMap.get("serverStartPolicy").toString().trim().equals("ADMIN_ONLY"))) {

      // check managed server pods
      for (int i = 1; i <= initialManagedServerReplicas; i++) {
        logger.info("Checking if managed server (" + managedServerNameBase + i + ") is Running");
        TestUtils.checkPodReady(domainUid + "-" + managedServerNameBase + i, domainNS);
      }
    }
    // check no additional servers are started
    if (domainMap.get("serverStartPolicy").toString().trim().equals("ADMIN_ONLY")) {
      initialManagedServerReplicas = 0;
    }
    String additionalManagedServer =
        domainUid + "-" + managedServerNameBase + (initialManagedServerReplicas + 1);
    logger.info(
        "Checking if managed server " + additionalManagedServer + " is started, it should not be");
    StringBuffer cmd = new StringBuffer();
    cmd.append("kubectl get pod ").append(additionalManagedServer).append(" -n ").append(domainNS);
    ExecResult result = ExecCommand.exec(cmd.toString());

    if (result.exitValue() == 0 && result.stdout().contains("1/1")) {
      throw new RuntimeException(
          "FAILURE: Managed Server "
              + additionalManagedServer
              + " is started, but its not expected.");
    } else {
      logger.info(additionalManagedServer + " is not running, which is expected behaviour");
    }

    // check logs are written on PV if logHomeOnPV is true for domain-home-in-image case
    if ((domainMap.containsKey("domainHomeImageBase")
        && domainMap.containsKey("logHomeOnPV")
        && ((Boolean) domainMap.get("logHomeOnPV")).booleanValue())) {
      logger.info("logHomeOnPV is true, checking if logs are written on PV");
      cmd = new StringBuffer();
      cmd.append("kubectl -n ")
          .append(domainNS)
          .append(" exec -it ")
          .append(domainUid)
          .append("-")
          .append(adminServerName)
          .append(" -- ls /shared/logs/")
          .append(domainUid)
          .append("/")
          .append(adminServerName)
          .append(".log");

      result = ExecCommand.exec(cmd.toString());

      if (result.exitValue() != 0) {
        throw new RuntimeException(
            "FAILURE: logHomeOnPV is true, but logs are not written at /shared/logs/"
                + domainUid
                + " inside the pod");
      } else {
        logger.info("Logs are written at /shared/logs/" + domainUid + " inside the pod");
      }
    }
  }

  /**
   * verify nodeport by accessing admin REST endpoint
   *
   * @param username
   * @param password
   * @throws Exception
   */
  public void verifyAdminServerExternalService(String username, String password) throws Exception {

    // logger.info("Inside verifyAdminServerExternalService");
    if (exposeAdminNodePort) {
      String nodePortHost = getHostNameForCurl();
      String nodePort = getNodePort();
      logger.info("nodePortHost " + nodePortHost + " nodePort " + nodePort);

      StringBuffer cmd = new StringBuffer();
      cmd.append("curl --silent --show-error --noproxy ")
          .append(nodePortHost)
          .append(" http://")
          .append(nodePortHost)
          .append(":")
          .append(nodePort)
          .append("/management/weblogic/latest/serverRuntime")
          .append(" --user ")
          .append(username)
          .append(":")
          .append(password)
          .append(" -H X-Requested-By:Integration-Test --write-out %{http_code} -o /dev/null");
      logger.info("cmd for curl " + cmd);
      ExecResult result = ExecCommand.exec(cmd.toString());
      if (result.exitValue() != 0) {
        throw new RuntimeException(
            "FAILURE: command " + cmd + " failed, returned " + result.stderr());
      }
      String output = result.stdout().trim();
      logger.info("output " + output);
      if (!output.equals("200")) {
        throw new RuntimeException(
            "FAILURE: accessing admin server REST endpoint did not return 200 status code, "
                + output);
      }
    } else {
      logger.info("exposeAdminNodePort is false, can not test adminNodePort");
    }
  }

  /**
   * Verify that we have the channel set for the cluster
   *
   * @param protocol
   * @param port
   * @param path
   * @throws Exception
   */
  public void verifyHasClusterServiceChannelPort(String protocol, int port, String path)
      throws Exception {

    /* Make sure the service exists in k8s */
    if (!TestUtils.checkHasServiceChannelPort(
        this.getDomainUid() + "-cluster-" + this.clusterName, domainNS, protocol, port)) {
      throw new RuntimeException(
          "FAILURE: Cannot find channel port in cluster, but expecting one: "
              + port
              + "/"
              + protocol);
    }

    /*
     * Construct a curl command that will be run via kubectl exec on the admin server
     */
    StringBuffer curlCmd =
        new StringBuffer(
            "kubectl exec " + this.getDomainUid() + "-" + this.adminServerName + " /usr/bin/curl ");

    /*
     * Make sure we can reach the port,
     * first via each managed server URL
     */
    for (int i = 1; i <= TestUtils.getClusterReplicas(domainUid, clusterName, domainNS); i++) {
      StringBuffer serverAppUrl = new StringBuffer("http://");
      serverAppUrl
          .append(this.getDomainUid() + "-" + managedServerNameBase + i)
          .append(":")
          .append(port)
          .append("/");
      serverAppUrl.append(path);

      callWebAppAndWaitTillReady(
          new StringBuffer(curlCmd.toString())
              .append(serverAppUrl.toString())
              .append(" -- --write-out %{http_code} -o /dev/null")
              .toString());
    }

    /*
     * Make sure we can reach the port,
     * second via cluster URL which should round robin through each managed server.
     * Use the callWebAppAndCheckForServerNameInResponse method with verifyLoadBalancing
     * enabled to verify each managed server is responding.
     */
    StringBuffer clusterAppUrl = new StringBuffer("http://");
    clusterAppUrl
        .append(this.getDomainUid() + "-cluster-" + this.clusterName)
        .append(":")
        .append(port)
        .append("/");
    clusterAppUrl.append(path);

    // execute curl and look for each managed server name in response
    callWebAppAndCheckForServerNameInResponse(
        new StringBuffer(curlCmd.toString()).append(clusterAppUrl.toString()).toString(), true);
  }

  /**
   * deploy webapp using nodehost and nodeport
   *
   * @throws Exception
   */
  public void deployWebAppViaREST(
      String webappName, String webappLocation, String username, String password) throws Exception {
    StringBuffer cmd = new StringBuffer();
    cmd.append("curl --noproxy '*' --silent  --user ")
        .append(username)
        .append(":")
        .append(password)
        .append(" -H X-Requested-By:MyClient -H Accept:application/json")
        .append(" -H Content-Type:multipart/form-data -F \"model={ name: '")
        .append(webappName)
        .append("', targets: [ { identity: [ clusters, '")
        .append(clusterName)
        .append("' ] } ] }\" -F \"sourcePath=@")
        .append(webappLocation)
        .append("\" -H \"Prefer:respond-async\" -X POST http://")
        .append(getNodeHost())
        .append(":")
        .append(getNodePort())
        .append("/management/weblogic/latest/edit/appDeployments")
        .append(" --write-out %{http_code} -o /dev/null");
    logger.fine("Command to deploy webapp " + cmd);
    ExecResult result = ExecCommand.exec(cmd.toString());
    if (result.exitValue() != 0) {
      throw new RuntimeException(
          "FAILURE: command " + cmd + " failed, returned " + result.stderr());
    }
    String output = result.stdout().trim();
    if (!output.contains("202")) {
      throw new RuntimeException("FAILURE: Webapp deployment failed with response code " + output);
    }
  }
  /**
   * deploy webapp using t3 channel port for wlst
   *
   * @param webappName
   * @param webappLocation
   * @param username
   * @param password
   * @throws Exception
   */
  public void deployWebAppViaWLST(
      String webappName,
      String webappLocation,
      String appLocationInPod,
      String username,
      String password)
      throws Exception {
    String adminPod = domainUid + "-" + adminServerName;

    TestUtils.copyFileViaCat(
        webappLocation, appLocationInPod + "/" + webappName + ".war", adminPod, domainNS);

    TestUtils.copyFileViaCat(
        projectRoot + "/integration-tests/src/test/resources/deploywebapp.py",
        appLocationInPod + "/deploywebapp.py",
        adminPod,
        domainNS);

    TestUtils.copyFileViaCat(
        projectRoot + "/integration-tests/src/test/resources/callpyscript.sh",
        appLocationInPod + "/callpyscript.sh",
        adminPod,
        domainNS);

    callShellScriptByExecToPod(username, password, webappName, appLocationInPod);
  }

  /**
   * Creates a Connection Factory using JMS.
   *
   * @return connection facotry.
   * @throws Exception
   */
  public ConnectionFactory createJMSConnectionFactory() throws Exception {
    Hashtable<String, String> env = new Hashtable<>();
    env.put(Context.INITIAL_CONTEXT_FACTORY, "weblogic.jndi.WLInitialContextFactory");
    env.put(Context.PROVIDER_URL, "t3://" + TestUtils.getHostName() + ":" + t3ChannelPort);
    logger.info("Creating JNDI context with URL " + env.get(Context.PROVIDER_URL));
    InitialContext ctx = new InitialContext(env);
    QueueConnection qcc = null;
    logger.info("Getting JMS Connection Factory");
    QueueConnectionFactory cf =
        (QueueConnectionFactory) ctx.lookup("weblogic.jms.ConnectionFactory");
    logger.info("Connection Factory created successfully");
    return cf;
  }

  /**
   * Test http load balancing using loadBalancerWebPort
   *
   * @param webappName
   * @throws Exception
   */
  public void verifyWebAppLoadBalancing(String webappName) throws Exception {
    // webapp is deployed with t3channelport, so check if that is true
    if (exposeAdminT3Channel) {
      callWebAppAndVerifyLoadBalancing(webappName, true);
    } else {
      logger.info(
          "webapp is not deployed as exposeAdminT3Channel is false, can not verify loadbalancing");
    }
  }
  /**
   * call webapp and verify load balancing by checking server name in the response
   *
   * @param webappName
   * @param verifyLoadBalance
   * @throws Exception
   */
  public void callWebAppAndVerifyLoadBalancing(String webappName, boolean verifyLoadBalance)
      throws Exception {
    if (!loadBalancer.equals("NONE")) {
      // url
      StringBuffer testAppUrl = new StringBuffer("http://");
      testAppUrl.append(getHostNameForCurl()).append(":").append(loadBalancerWebPort).append("/");
      if (loadBalancer.equals("APACHE")) {
        testAppUrl.append("weblogic/");
      }
      testAppUrl.append(webappName).append("/");
      // curl cmd to call webapp
      StringBuffer curlCmd = new StringBuffer("curl --silent ");
      curlCmd
          .append(" -H 'host: ")
          .append(domainUid)
          .append(".org' ")
          .append(testAppUrl.toString());

      // curl cmd to get response code
      StringBuffer curlCmdResCode = new StringBuffer(curlCmd.toString());
      curlCmdResCode.append(" --write-out %{http_code} -o /dev/null");

      logger.info("Curl cmd with response code " + curlCmdResCode);
      logger.info("Curl cmd " + curlCmd);

      // call webapp iteratively till its deployed/ready
      callWebAppAndWaitTillReady(curlCmdResCode.toString());

      // execute curl and look for the managed server name in response
      callWebAppAndCheckForServerNameInResponse(curlCmd.toString(), verifyLoadBalance);
      // logger.info("curlCmd "+curlCmd);
    }
  }

  /**
   * create domain crd
   *
   * @throws Exception
   */
  public void create() throws Exception {
    StringBuffer cmd = new StringBuffer("kubectl create -f ");
    cmd.append(userProjectsDir)
        .append("/weblogic-domains/")
        .append(domainUid)
        .append("/domain.yaml");
    logger.info("Running " + cmd);
    ExecResult result = ExecCommand.exec(cmd.toString());
    if (result.exitValue() != 0) {
      throw new RuntimeException(
          "FAILURE: command "
              + cmd
              + " failed, returned "
              + result.stdout()
              + "\n"
              + result.stderr());
    }
    String outputStr = result.stdout().trim();
    logger.info("Command returned " + outputStr);

    verifyDomainCreated();
  }

  /**
   * delete domain crd using yaml
   *
   * @throws Exception
   */
  public void destroy() throws Exception {
    int replicas = TestUtils.getClusterReplicas(domainUid, clusterName, domainNS);
    StringBuffer cmd = new StringBuffer("kubectl delete -f ");
    cmd.append(userProjectsDir)
        .append("/weblogic-domains/")
        .append(domainUid)
        .append("/domain.yaml");
    ExecResult result = ExecCommand.exec(cmd.toString());
    if (result.exitValue() != 0) {
      throw new RuntimeException(
          "FAILURE: command " + cmd + " failed, returned " + result.stderr());
    }
    String output = result.stdout().trim();
    logger.info("command to delete domain " + cmd + " \n returned " + output);
    verifyDomainDeleted(replicas);
  }

  /**
   * delete domain using domain name
   *
   * @throws Exception
   */
  public void shutdown() throws Exception {
    int replicas = TestUtils.getClusterReplicas(domainUid, clusterName, domainNS);
    String cmd = "kubectl delete domain " + domainUid + " -n " + domainNS;
    ExecResult result = ExecCommand.exec(cmd);
    if (result.exitValue() != 0) {
      throw new RuntimeException(
          "FAILURE: command " + cmd + " failed, returned " + result.stderr());
    }
    String output = result.stdout().trim();
    logger.info("command to delete domain " + cmd + " \n returned " + output);
    verifyDomainDeleted(replicas);
  }

  /**
   * shutdown domain by setting serverStartPolicy to NEVER
   *
   * @throws Exception
   */
  public void shutdownUsingServerStartPolicy() throws Exception {
    int replicas = TestUtils.getClusterReplicas(domainUid, clusterName, domainNS);
    String cmd =
        "kubectl patch domain "
            + domainUid
            + " -n "
            + domainNS
            + " -p '{\"spec\":{\"serverStartPolicy\":\"NEVER\"}}' --type merge";
    ExecResult result = ExecCommand.exec(cmd);
    if (result.exitValue() != 0) {
      throw new RuntimeException(
          "FAILURE: command " + cmd + " failed, returned " + result.stderr());
    }
    String output = result.stdout().trim();
    logger.info("command to shutdown domain " + cmd + " \n returned " + output);
    verifyServerPodsDeleted(replicas);
  }

  /**
   * restart domain by setting serverStartPolicy to IF_NEEDED
   *
   * @throws Exception
   */
  public void restartUsingServerStartPolicy() throws Exception {
    String cmd =
        "kubectl patch domain "
            + domainUid
            + " -n "
            + domainNS
            + " -p '{\"spec\":{\"serverStartPolicy\":\"IF_NEEDED\"}}' --type merge";
    ExecResult result = ExecCommand.exec(cmd);
    if (result.exitValue() != 0) {
      throw new RuntimeException(
          "FAILURE: command " + cmd + " failed, returned " + result.stderr());
    }
    String output = result.stdout().trim();
    logger.info("command to restart domain " + cmd + " \n returned " + output);
    verifyPodsCreated();
    verifyServersReady();
  }
  /**
   * verify domain is deleted
   *
   * @param replicas
   * @throws Exception
   */
  public void verifyDomainDeleted(int replicas) throws Exception {
    logger.info("Inside verifyDomainDeleted, replicas " + replicas);
    TestUtils.checkDomainDeleted(domainUid, domainNS);
    verifyServerPodsDeleted(replicas);
  }

  /**
   * verify server pods are deleted
   *
   * @param replicas
   * @throws Exception
   */
  public void verifyServerPodsDeleted(int replicas) throws Exception {
    TestUtils.checkPodDeleted(domainUid + "-" + adminServerName, domainNS);
    for (int i = 1; i <= replicas; i++) {
      TestUtils.checkPodDeleted(domainUid + "-" + managedServerNameBase + i, domainNS);
    }
  }

  public Map<String, Object> getDomainMap() {
    return domainMap;
  }

  /**
   * delete PVC and check PV status released when weblogicDomainStorageReclaimPolicy is Recycle
   *
   * @throws Exception
   */
  public void deletePVCAndCheckPVReleased() throws Exception {
    StringBuffer cmd = new StringBuffer("kubectl get pv ");
    String pvBaseName = (String) pvMap.get("baseName");
    if (domainUid != null) pvBaseName = domainUid + "-" + pvBaseName;
    cmd.append(pvBaseName).append("-pv -n ").append(domainNS);

    ExecResult result = ExecCommand.exec(cmd.toString());
    if (result.exitValue() == 0) {
      logger.info("Status of PV before deleting PVC " + result.stdout());
    }
    TestUtils.deletePVC(pvBaseName + "-pvc", domainNS, domainUid);
    String reclaimPolicy = (String) domainMap.get("weblogicDomainStorageReclaimPolicy");
    boolean pvReleased = TestUtils.checkPVReleased(pvBaseName, domainNS);
    if (reclaimPolicy != null && reclaimPolicy.equals("Recycle") && !pvReleased) {
      throw new RuntimeException(
          "ERROR: pv for " + domainUid + " still exists after the pvc is deleted, exiting!");
    } else {
      logger.info("PV is released when PVC is deleted");
    }
  }
  /**
   * create domain on existing directory
   *
   * @throws Exception
   */
  public void createDomainOnExistingDirectory() throws Exception {
    String domainStoragePath = domainMap.get("weblogicDomainStoragePath").toString();
    String domainDir = domainStoragePath + "/domains/" + domainMap.get("domainUID").toString();
    logger.info("making sure the domain directory exists");
    if (domainDir != null && !(new File(domainDir).exists())) {
      throw new RuntimeException(
          "FAIL: the domain directory " + domainDir + " does not exist, exiting!");
    }
    logger.info("Run the script to create domain");

    // create domain using different output dir but pv is same, it fails as the domain was already
    // created on the pv dir
    try {
      callCreateDomainScript(userProjectsDir + "2");
    } catch (RuntimeException re) {
      re.printStackTrace();
      logger.info("[SUCCESS] create domain job failed, this is the expected behavior");
      return;
    }
    throw new RuntimeException("FAIL: unexpected result, create domain job did not report error");
  }
  /**
   * access admin console using load balancer web port for Apache load balancer
   *
   * @throws Exception
   */
  public void verifyAdminConsoleViaLB() throws Exception {
    if (!loadBalancer.equals("APACHE")) {
      logger.info("This check is done only for APACHE load balancer");
      return;
    }
    String nodePortHost = getHostNameForCurl();
    int nodePort = getAdminSericeLBNodePort();
    String responseBodyFile =
        userProjectsDir + "/weblogic-domains/" + domainUid + "/testconsole.response.body";
    logger.info("nodePortHost " + nodePortHost + " nodePort " + nodePort);

    StringBuffer cmd = new StringBuffer();
    cmd.append("curl --silent --show-error --noproxy ")
        .append(nodePortHost)
        .append(" http://")
        .append(nodePortHost)
        .append(":")
        .append(nodePort)
        .append("/console/login/LoginForm.jsp")
        .append(" --write-out %{http_code} -o ")
        .append(responseBodyFile);
    logger.info("cmd for curl " + cmd);

    ExecResult result = ExecCommand.exec(cmd.toString());
    if (result.exitValue() != 0) {
      throw new RuntimeException(
          "FAILURE: command "
              + cmd
              + " failed, returned "
              + result.stderr()
              + "\n "
              + result.stdout());
    }

    String output = result.stdout().trim();
    logger.info("output " + output);
    if (!output.equals("200")) {
      throw new RuntimeException(
          "FAILURE: accessing admin console via load balancer did not return 200 status code, got "
              + output);
    }
  }

  public String getDomainUid() {
    return domainUid;
  }
  /**
   * test liveness probe for managed server 1
   *
   * @throws Exception
   */
  public void testWlsLivenessProbe() throws Exception {

    // test managed server1 pod auto restart
    String serverName = managedServerNameBase + "1";
    TestUtils.testWlsLivenessProbe(domainUid, serverName, domainNS);
  }

  /**
   * Get number of server addresses in cluster service endpoint
   *
   * @param clusterName
   * @return
   * @throws Exception
   */
  public int getNumberOfServersInClusterServiceEndpoint(String clusterName) throws Exception {
    StringBuffer cmd = new StringBuffer();
    cmd.append("kubectl describe service ")
        .append(domainUid)
        .append("-cluster-")
        .append(clusterName)
        .append(" -n ")
        .append(domainNS)
        .append(" | grep Endpoints | awk '{print $2}'");

    ExecResult result = ExecCommand.exec(cmd.toString());
    if (result.exitValue() != 0) {
      throw new RuntimeException(
          "FAILURE: Commmand " + cmd + " failed, cluster service is not ready.");
    }
    logger.info("Cluster service Endpoint " + result.stdout());
    return new StringTokenizer(result.stdout(), ",").countTokens();
  }

  private int getAdminSericeLBNodePort() throws Exception {

    String adminServerLBNodePortService = domainUid + "-apache-webtier";

    StringBuffer cmd = new StringBuffer("kubectl get services -n ");
    cmd.append(domainNS)
        .append(" -o jsonpath='{.items[?(@.metadata.name == \"")
        .append(adminServerLBNodePortService)
        .append("\")].spec.ports[0].nodePort}'");

    logger.info("Cmd to get the admins service node port " + cmd);

    ExecResult result = ExecCommand.exec(cmd.toString());
    if (result.exitValue() == 0) {
      return new Integer(result.stdout().trim()).intValue();
    } else {
      throw new RuntimeException("Cmd failed " + result.stderr() + " \n " + result.stdout());
    }
  }

  private void createPV() throws Exception {

    Yaml yaml = new Yaml();
    InputStream pv_is =
        new FileInputStream(
            new File(
                BaseTest.getResultDir()
                    + "/samples/scripts/create-weblogic-domain-pv-pvc/create-pv-pvc-inputs.yaml"));
    pvMap = yaml.load(pv_is);
    pv_is.close();
    pvMap.put("domainUID", domainUid);

    // each domain uses its own pv for now
    if (domainUid != null)
      domainMap.put("persistentVolumeClaimName", domainUid + "-" + pvMap.get("baseName") + "-pvc");
    else domainMap.put("persistentVolumeClaimName", pvMap.get("baseName") + "-pvc");

    if (domainMap.get("weblogicDomainStorageReclaimPolicy") != null) {
      pvMap.put(
          "weblogicDomainStorageReclaimPolicy",
          domainMap.get("weblogicDomainStorageReclaimPolicy"));
    }
    if (domainMap.get("weblogicDomainStorageSize") != null) {
      pvMap.put("weblogicDomainStorageSize", domainMap.get("weblogicDomainStorageSize"));
    }
    pvMap.put("namespace", domainNS);

    weblogicDomainStorageReclaimPolicy = (String) pvMap.get("weblogicDomainStorageReclaimPolicy");
    weblogicDomainStorageSize = (String) pvMap.get("weblogicDomainStorageSize");

    pvMap.put("weblogicDomainStorageNFSServer", TestUtils.getHostName());

    // set pv path
    domainMap.put(
        "weblogicDomainStoragePath",
        BaseTest.getPvRoot() + "/acceptance_test_pv/persistentVolume-" + domainUid);

    pvMap.put(
        "weblogicDomainStoragePath",
        BaseTest.getPvRoot() + "/acceptance_test_pv/persistentVolume-" + domainUid);

    pvMap.values().removeIf(Objects::isNull);
    // k8s job mounts PVROOT /scratch/<usr>/wl_k8s_test_results to /scratch, create PV/PVC
    new PersistentVolume("/scratch/acceptance_test_pv/persistentVolume-" + domainUid, pvMap);
  }

<<<<<<< HEAD
=======
  /**
   * verify domain server pods get restarted after a property change
   *
   * @param oldPropertyString
   * @param newPropertyString
   * @throws Exception
   */
>>>>>>> 9dc80069
  public void testDomainServerPodRestart(String oldPropertyString, String newPropertyString)
      throws Exception {
    logger.info("Inside testDomainServerPodRestart");
    String content =
        new String(
            Files.readAllBytes(
                Paths.get(
                    BaseTest.getUserProjectsDir()
                        + "/weblogic-domains/"
                        + domainUid
                        + "/domain.yaml")));
    boolean result = content.indexOf(newPropertyString) >= 0;
    logger.info("The search result for " + newPropertyString + " is: " + result);
    if (!result) {
      TestUtils.createNewYamlFile(
          BaseTest.getUserProjectsDir() + "/weblogic-domains/" + domainUid + "/domain.yaml",
          BaseTest.getUserProjectsDir() + "/weblogic-domains/" + domainUid + "/domain_new.yaml",
          oldPropertyString,
          newPropertyString);
      logger.info(
          "Done - generate new domain.yaml for "
              + domainUid
              + " oldProperty: "
              + oldPropertyString
              + " newProperty: "
              + newPropertyString);

      // kubectl apply the new generated domain yaml file with changed property
      StringBuffer command = new StringBuffer();
      command
          .append("kubectl apply  -f ")
          .append(
              BaseTest.getUserProjectsDir()
                  + "/weblogic-domains/"
                  + domainUid
                  + "/domain_new.yaml");
      logger.info("kubectl execut with command: " + command.toString());
<<<<<<< HEAD

      ExecResult exeResult = TestUtils.exec(command.toString());
      if (!exeResult.stdout().contains(domainUid))
        throw new RuntimeException("FAILURE: domain not found, exiting!");
=======
      TestUtils.exec(command.toString());
>>>>>>> 9dc80069

      // verify the servers in the domain are being restarted in a sequence
      verifyAdminServerRestarted();
      verifyManagedServersRestarted();
<<<<<<< HEAD
      // let domain.yaml include the new changed property
=======
      // make domain.yaml include the new changed property
>>>>>>> 9dc80069
      TestUtils.copyFile(
          BaseTest.getUserProjectsDir() + "/weblogic-domains/" + domainUid + "/domain_new.yaml",
          BaseTest.getUserProjectsDir() + "/weblogic-domains/" + domainUid + "/domain.yaml");
    }
    logger.info("Done - testDomainServerPodRestart");
  }

<<<<<<< HEAD
  public void findServerPropertyChange(String changedProperty, String serverName) throws Exception {
    logger.info("Inside findServerPropertyChange");
    // get runtime server pod yaml file
    String outDir = BaseTest.getUserProjectsDir() + "/weblogic-domains/" + domainUid + "/";
    StringBuffer command = new StringBuffer();
    command
        .append("kubectl get po/")
        .append(
            domainUid
                + "-"
                + serverName
                + " -o yaml -n "
                + domainNS
                + " > "
                + outDir
                + serverName
                + ".yaml");
    logger.info("kubectl execut with command: " + command.toString());
    TestUtils.exec(command.toString());
    Thread.sleep(10 * 1000);
    try {
      String content = new String(Files.readAllBytes(Paths.get(outDir + serverName + ".yaml")));
      boolean result = content.indexOf(changedProperty) >= 0;
      logger.info(
          "Server name: "
              + serverName
              + " Search result for "
              + changedProperty
              + " is: "
              + result);
      if (!result) {
        throw new Exception(
            "FAILURE: didn't find the property: "
                + changedProperty
                + "in the "
                + serverName
                + ".yaml file");
      }
    } finally {
      // String cmdString = "rm -rf " + outDir + serverName + ".yaml";
      // TestUtils.exec(cmdString);
    }
    logger.info("Done - findServerPropertyChange");
  }

  public void verifyAdminServerRestarted() throws Exception {
    logger.info("Checking if admin pod(" + domainUid + "-" + adminServerName + ") is Terminating");
    TestUtils.checkPodTerminating(domainUid + "-" + adminServerName, domainNS);
    Thread.sleep(10 * 1000);
    logger.info("Checking if admin pod(" + domainUid + "-" + adminServerName + ") is Running");
    TestUtils.checkPodCreated(domainUid + "-" + adminServerName, domainNS);
    Thread.sleep(10 * 1000);
  }

  public void testDomainServerPodRestart(String fileNameWithChangedProperty) throws Exception {
    logger.info("Inside testDomainServerPodRestart domainYamlWithChangedProperty");

    // kubectl apply the supplied domain yaml file under resources dir with changed property
    String yamlDir = BaseTest.getProjectRoot() + "/integration-tests/src/test/resources/";
    TestUtils.kubectlapply(yamlDir + fileNameWithChangedProperty);
    Thread.sleep(10 * 1000);

    // verify the servers in the domain are being restarted in a sequence
    verifyAdminServerRestarted();
    verifyManagedServersRestarted();

    logger.info("Done - testDomainServerPodRestart with domainYamlWithChangedProperty");
  }

=======
  /**
   * verify that admin server pod gets restarted.
   *
   * @throws Exception
   */
  public void verifyAdminServerRestarted() throws Exception {
    logger.info("Checking if admin pod(" + domainUid + "-" + adminServerName + ") is Terminating");
    TestUtils.checkPodTerminating(domainUid + "-" + adminServerName, domainNS);

    logger.info("Checking if admin pod(" + domainUid + "-" + adminServerName + ") is Running");
    TestUtils.checkPodCreated(domainUid + "-" + adminServerName, domainNS);
  }

  /**
   * verify that managed server pods get restarted.
   *
   * @throws Exception
   */
>>>>>>> 9dc80069
  public void verifyManagedServersRestarted() throws Exception {
    if (domainMap.get("serverStartPolicy") == null
        || (domainMap.get("serverStartPolicy") != null
            && !domainMap.get("serverStartPolicy").toString().trim().equals("ADMIN_ONLY"))) {
      // check managed server pods
      for (int i = 1; i <= initialManagedServerReplicas; i++) {
        logger.info(
            "Checking if managed pod("
                + domainUid
                + "-"
                + managedServerNameBase
                + i
                + ") is Terminating");
        TestUtils.checkPodTerminating(domainUid + "-" + managedServerNameBase + i, domainNS);
<<<<<<< HEAD
        Thread.sleep(10 * 1000);
=======

>>>>>>> 9dc80069
        logger.info(
            "Checking if managed pod("
                + domainUid
                + "-"
                + managedServerNameBase
                + i
                + ") is Running");
        TestUtils.checkPodCreated(domainUid + "-" + managedServerNameBase + i, domainNS);
      }
    }
  }

  private void createSecret() throws Exception {
    Secret secret =
        new Secret(
            domainNS,
            domainMap.getOrDefault("secretName", domainUid + "-weblogic-credentials").toString(),
            BaseTest.getUsername(),
            BaseTest.getPassword());
    domainMap.put("weblogicCredentialsSecretName", secret.getSecretName());
    final String labelCmd =
        String.format(
            "kubectl label secret %s weblogic.domainUID=%s -n %s",
            secret.getSecretName(), domainUid, domainNS);
    ExecResult result = ExecCommand.exec(labelCmd);
    if (result.exitValue() != 0) {
      throw new RuntimeException(
          "FAILURE: command to label secret \""
              + labelCmd
              + "\" failed, returned "
              + result.stdout()
              + "\n"
              + result.stderr());
    }
  }

  private void generateInputYaml() throws Exception {
    Path parentDir =
        Files.createDirectories(Paths.get(userProjectsDir + "/weblogic-domains/" + domainUid));
    generatedInputYamlFile = parentDir + "/weblogic-domain-values.yaml";
    TestUtils.createInputFile(domainMap, generatedInputYamlFile);
  }

  private void callCreateDomainScript(String outputDir) throws Exception {

    // copy create domain py script for domain on pv case
    if (domainMap.containsKey("createDomainPyScript")
        && !domainMap.containsKey("domainHomeImageBase")) {
      Files.copy(
          new File(BaseTest.getProjectRoot() + "/" + domainMap.get("createDomainPyScript"))
              .toPath(),
          new File(
                  BaseTest.getResultDir()
                      + "/samples/scripts/create-weblogic-domain/domain-home-on-pv/wlst/create-domain.py")
              .toPath(),
          StandardCopyOption.REPLACE_EXISTING);
    }

    StringBuffer createDomainScriptCmd = new StringBuffer("export JAVA_HOME=");

    createDomainScriptCmd
        .append(System.getenv("JAVA_HOME"))
        .append(" && export PATH=$JAVA_HOME/bin:$PATH && ")
        .append(BaseTest.getResultDir());

    // call different create-domain.sh based on the domain type
    if (domainMap.containsKey("domainHomeImageBase")) {

      // clone docker sample from github and copy create domain py script for domain in image case
      gitCloneDockerImagesSample(domainMap);

      createDomainScriptCmd
          .append(
              "/samples/scripts/create-weblogic-domain/domain-home-in-image/create-domain.sh -u ")
          .append(BaseTest.getUsername())
          .append(" -p ")
          .append(BaseTest.getPassword())
          .append(" -k -i ");
    } else {
      createDomainScriptCmd.append(
          "/samples/scripts/create-weblogic-domain/domain-home-on-pv/create-domain.sh -v -i ");
    }
    createDomainScriptCmd.append(generatedInputYamlFile);

    // skip executing yaml if configOverrides
    if (!domainMap.containsKey("configOverrides")) {
      createDomainScriptCmd.append(" -e ");
    }
    createDomainScriptCmd.append(" -o ").append(outputDir);

    logger.info("Running " + createDomainScriptCmd);
    ExecResult result = ExecCommand.exec(createDomainScriptCmd.toString(), true);
    if (result.exitValue() != 0) {
      throw new RuntimeException(
          "FAILURE: command "
              + createDomainScriptCmd
              + " failed, returned "
              + result.stdout()
              + "\n"
              + result.stderr());
    }
    String outputStr = result.stdout().trim();
    logger.info("Command returned " + outputStr);

    // write configOverride and configOverrideSecrets to domain.yaml
    if (domainMap.containsKey("configOverrides")) {
      appendToDomainYamlAndCreate(domainMap);
    }
  }

  private void createLoadBalancer() throws Exception {
    Map<String, Object> lbMap = new HashMap<String, Object>();
    lbMap.put("domainUID", domainUid);
    lbMap.put("namespace", domainNS);
    lbMap.put("host", domainUid + ".org");
    lbMap.put("serviceName", domainUid + "-cluster-" + domainMap.get("clusterName"));
    if (voyager) {
      lbMap.put("loadBalancer", "VOYAGER");
      lbMap.put("loadBalancerWebPort", domainMap.get("voyagerWebPort"));
    } else {
      lbMap.put("loadBalancer", domainMap.getOrDefault("loadBalancer", loadBalancer));
      lbMap.put(
          "loadBalancerWebPort",
          domainMap.getOrDefault("loadBalancerWebPort", new Integer(loadBalancerWebPort)));
    }
    if (!INGRESSPERDOMAIN) {
      lbMap.put("ingressPerDomain", new Boolean("false"));
      logger.info("For this domain, INGRESSPERDOMAIN is set to false");
    } else {
      lbMap.put(
          "ingressPerDomain",
          domainMap.getOrDefault("ingressPerDomain", new Boolean(ingressPerDomain)));
    }
    lbMap.put("clusterName", domainMap.get("clusterName"));

    loadBalancer = (String) lbMap.get("loadBalancer");
    loadBalancerWebPort = ((Integer) lbMap.get("loadBalancerWebPort")).intValue();
    ingressPerDomain = ((Boolean) lbMap.get("ingressPerDomain")).booleanValue();
    logger.info(
        "For this domain loadBalancer is: "
            + loadBalancer
            + " ingressPerDomain is: "
            + ingressPerDomain
            + " loadBalancerWebPort is: "
            + loadBalancerWebPort);

    if (loadBalancer.equals("TRAEFIK") && !ingressPerDomain) {
      lbMap.put("name", "traefik-hostrouting-" + domainUid);
    }

    if (loadBalancer.equals("TRAEFIK") && ingressPerDomain) {
      lbMap.put("name", "traefik-ingress-" + domainUid);
    }

    if (loadBalancer.equals("VOYAGER") && ingressPerDomain) {
      lbMap.put("name", "voyager-ingress-" + domainUid);
    }

    if (loadBalancer.equals("APACHE")) {
      /* lbMap.put("loadBalancerAppPrepath", "/weblogic");
      lbMap.put("loadBalancerExposeAdminPort", new Boolean(true)); */
    }
    lbMap.values().removeIf(Objects::isNull);
    new LoadBalancer(lbMap);
  }

  private void callShellScriptByExecToPod(
      String username, String password, String webappName, String appLocationInPod)
      throws Exception {

    StringBuffer cmdKubectlSh = new StringBuffer("kubectl -n ");
    cmdKubectlSh
        .append(domainNS)
        .append(" exec -it ")
        .append(domainUid)
        .append("-")
        .append(adminServerName)
        .append(" -- bash -c 'chmod +x -R ")
        .append(appLocationInPod)
        .append("  && ")
        .append(appLocationInPod)
        .append("/callpyscript.sh ")
        .append(appLocationInPod)
        .append("/deploywebapp.py ")
        .append(username)
        .append(" ")
        .append(password)
        .append(" t3://")
        // .append(TestUtils.getHostName())
        .append(domainUid)
        .append("-")
        .append(adminServerName)
        .append(":")
        .append(t3ChannelPort)
        .append(" ")
        .append(webappName)
        .append(" ")
        .append(appLocationInPod)
        .append("/")
        .append(webappName)
        .append(".war ")
        .append(clusterName)
        .append("'");
    logger.info("Command to call kubectl sh file " + cmdKubectlSh);
    ExecResult result = ExecCommand.exec(cmdKubectlSh.toString());
    String resultStr =
        "Command= '"
            + cmdKubectlSh
            + "'"
            + ", exitValue="
            + result.exitValue()
            + ", stdout='"
            + result.stdout()
            + "'"
            + ", stderr='"
            + result.stderr()
            + "'";
    if (result.exitValue() != 0 || !resultStr.contains("Deployment State : completed"))
      throw new RuntimeException("FAILURE: webapp deploy failed - " + resultStr);
  }

  private void callWebAppAndWaitTillReady(String curlCmd) throws Exception {
    for (int i = 0; i < maxIterations; i++) {
      ExecResult result = ExecCommand.exec(curlCmd.toString());
      if (result.exitValue() != 0) {
        throw new RuntimeException(
            "FAILURE: command " + curlCmd + " failed, returned " + result.stderr());
      }
      String responseCode = result.stdout().trim();
      if (!responseCode.equals("200")) {
        logger.info(
            "testwebapp did not return 200 status code, got "
                + responseCode
                + ", iteration "
                + i
                + " of "
                + maxIterations);
        if (i == (maxIterations - 1)) {
          throw new RuntimeException(
              "FAILURE: testwebapp did not return 200 status code, got " + responseCode);
        }
        try {
          Thread.sleep(waitTime * 1000);
        } catch (InterruptedException ignore) {
        }
      } else {
        logger.info("testwebapp returned 200 response code, iteration " + i);
        break;
      }
    }
  }

  private void callWebAppAndCheckForServerNameInResponse(
      String curlCmd, boolean verifyLoadBalancing) throws Exception {
    // map with server names and boolean values
    HashMap<String, Boolean> managedServers = new HashMap<String, Boolean>();
    for (int i = 1; i <= TestUtils.getClusterReplicas(domainUid, clusterName, domainNS); i++) {
      managedServers.put(domainUid + "-" + managedServerNameBase + i, new Boolean(false));
    }
    logger.info("Calling webapp 20 times " + curlCmd);
    // number of times to call webapp
    for (int i = 0; i < 20; i++) {
      ExecResult result = ExecCommand.exec(curlCmd.toString());
      if (result.exitValue() != 0) {
        throw new RuntimeException(
            "FAILURE: command "
                + curlCmd
                + " failed, returned "
                + result.stderr()
                + " \n "
                + result.stdout());
      } else {
        logger.info("webapp invoked successfully for curlCmd:" + curlCmd);
      }
      if (verifyLoadBalancing) {
        String response = result.stdout().trim();
        // logger.info("response: " + response);
        for (String key : managedServers.keySet()) {
          if (response.contains(key)) {
            managedServers.put(key, new Boolean(true));
            break;
          }
        }
      }
    }
    logger.info("ManagedServers " + managedServers);

    // error if any managedserver value is false
    if (verifyLoadBalancing) {
      for (Map.Entry<String, Boolean> entry : managedServers.entrySet()) {
        logger.info("Load balancer will try to reach server " + entry.getKey());
        if (!entry.getValue().booleanValue()) {
          // print service and pods info for debugging
          TestUtils.describeService(domainNS, domainUid + "-cluster-" + clusterName);
          TestUtils.getPods(domainNS);
          throw new RuntimeException(
              "FAILURE: Load balancer can not reach server " + entry.getKey());
        }
      }
    }
  }

  private void initialize(Map<String, Object> inputDomainMap) throws Exception {
    domainMap = inputDomainMap;
    this.userProjectsDir = BaseTest.getUserProjectsDir();
    this.projectRoot = BaseTest.getProjectRoot();

    // copy samples to RESULT_DIR
    TestUtils.exec(
        "cp -rf " + BaseTest.getProjectRoot() + "/kubernetes/samples " + BaseTest.getResultDir());

    this.voyager =
        System.getenv("LB_TYPE") != null && System.getenv("LB_TYPE").equalsIgnoreCase("VOYAGER");
    if (System.getenv("INGRESSPERDOMAIN") != null) {
      INGRESSPERDOMAIN = new Boolean(System.getenv("INGRESSPERDOMAIN")).booleanValue();
    }

    domainMap.put("domainName", domainMap.get("domainUID"));

    // read sample domain inputs
    String sampleDomainInputsFile =
        "/samples/scripts/create-weblogic-domain/domain-home-on-pv/create-domain-inputs.yaml";
    if (domainMap.containsKey("domainHomeImageBase")) {
      sampleDomainInputsFile =
          "/samples/scripts/create-weblogic-domain/domain-home-in-image/create-domain-inputs.yaml";
    }
    Yaml dyaml = new Yaml();
    InputStream sampleDomainInputStream =
        new FileInputStream(new File(BaseTest.getResultDir() + sampleDomainInputsFile));
    logger.info(
        "loading domain inputs template file " + BaseTest.getResultDir() + sampleDomainInputsFile);
    Map<String, Object> sampleDomainMap = dyaml.load(sampleDomainInputStream);
    sampleDomainInputStream.close();

    // add attributes with default values from sample domain inputs to domain map
    sampleDomainMap.forEach(domainMap::putIfAbsent);

    domainUid = (String) domainMap.get("domainUID");
    // Customize the create domain job inputs
    domainNS = (String) domainMap.get("namespace");
    adminServerName = (String) domainMap.get("adminServerName");
    managedServerNameBase = (String) domainMap.get("managedServerNameBase");
    initialManagedServerReplicas =
        ((Integer) domainMap.get("initialManagedServerReplicas")).intValue();
    configuredManagedServerCount =
        ((Integer) domainMap.get("configuredManagedServerCount")).intValue();
    exposeAdminT3Channel = ((Boolean) domainMap.get("exposeAdminT3Channel")).booleanValue();
    exposeAdminNodePort = ((Boolean) domainMap.get("exposeAdminNodePort")).booleanValue();
    t3ChannelPort = ((Integer) domainMap.get("t3ChannelPort")).intValue();
    clusterName = (String) domainMap.get("clusterName");
    clusterType = (String) domainMap.get("clusterType");
    serverStartPolicy = (String) domainMap.get("serverStartPolicy");

    if (exposeAdminT3Channel) {
      domainMap.put("t3PublicAddress", TestUtils.getHostName());
    }

    String imageName = "store/oracle/weblogic";
    if (System.getenv("IMAGE_NAME_WEBLOGIC") != null) {
      imageName = System.getenv("IMAGE_NAME_WEBLOGIC");
      logger.info("IMAGE_NAME_WEBLOGIC " + imageName);
    }

    String imageTag = "12.2.1.3";
    if (System.getenv("IMAGE_TAG_WEBLOGIC") != null) {
      imageTag = System.getenv("IMAGE_TAG_WEBLOGIC");
      logger.info("IMAGE_TAG_WEBLOGIC " + imageTag);
    }
    domainMap.put("logHome", "/shared/logs/" + domainUid);
    if (!domainMap.containsKey("domainHomeImageBase")) {
      domainMap.put("domainHome", "/shared/domains/" + domainUid);
      /* domainMap.put(
      "createDomainFilesDir",
      BaseTest.getProjectRoot() + "/integration-tests/src/test/resources/domain-home-on-pv"); */
      domainMap.put("image", imageName + ":" + imageTag);
    }

    if (domainMap.containsKey("domainHomeImageBuildPath")) {
      domainMap.put(
          "domainHomeImageBuildPath",
          BaseTest.getResultDir() + "/" + domainMap.get("domainHomeImageBuildPath"));
    }
    if (System.getenv("IMAGE_PULL_SECRET_WEBLOGIC") != null) {
      domainMap.put("imagePullSecretName", System.getenv("IMAGE_PULL_SECRET_WEBLOGIC"));
      if (System.getenv("WERCKER") != null) {
        // create docker registry secrets
        TestUtils.createDockerRegistrySecret(
            System.getenv("IMAGE_PULL_SECRET_WEBLOGIC"),
            System.getenv("REPO_SERVER"),
            System.getenv("REPO_USERNAME"),
            System.getenv("REPO_PASSWORD"),
            System.getenv("REPO_EMAIL"),
            domainNS);
      }
    } else {
      domainMap.put("imagePullSecretName", "docker-store");
    }
    // remove null values if any attributes
    domainMap.values().removeIf(Objects::isNull);

    // create config map and secret for custom sit config
    if ((domainMap.get("configOverrides") != null)
        && (domainMap.get("configOverridesFile") != null)) {
      // write hostname in config file for public address

      String configOverridesFile = domainMap.get("configOverridesFile").toString();

      String cmd =
          "kubectl -n "
              + domainNS
              + " create cm "
              + domainUid
              + "-"
              + domainMap.get("configOverrides")
              + " --from-file "
              + BaseTest.getProjectRoot()
              + configOverridesFile;
      ExecResult result = ExecCommand.exec(cmd);
      if (result.exitValue() != 0) {
        throw new RuntimeException(
            "FAILURE: command " + cmd + " failed, returned " + result.stderr());
      }
      cmd =
          "kubectl -n "
              + domainNS
              + " label cm "
              + domainUid
              + "-"
              + domainMap.get("configOverrides")
              + " weblogic.domainUID="
              + domainUid;
      result = ExecCommand.exec(cmd);
      if (result.exitValue() != 0) {
        throw new RuntimeException(
            "FAILURE: command " + cmd + " failed, returned " + result.stderr());
      }
      // create secret for custom sit config t3 public address
      cmd =
          "kubectl -n "
              + domainNS
              + " create secret generic "
              + domainUid
              + "-"
              + "t3publicaddress "
              + " --from-literal=hostname="
              + TestUtils.getHostName();
      result = ExecCommand.exec(cmd);
      if (result.exitValue() != 0) {
        throw new RuntimeException(
            "FAILURE: command " + cmd + " failed, returned " + result.stderr());
      }
    }
  }

  private String getNodeHost() throws Exception {
    String cmd =
        "kubectl describe pod "
            + domainUid
            + "-"
            + adminServerName
            + " -n "
            + domainNS
            + " | grep Node:";

    ExecResult result = ExecCommand.exec(cmd);
    if (result.exitValue() != 0) {
      throw new RuntimeException(
          "FAILURE: command " + cmd + " failed, returned " + result.stderr());
    }
    String nodePortHost = result.stdout();
    // logger.info("nodePortHost "+nodePortHost);
    if (nodePortHost.contains(":") && nodePortHost.contains("/")) {
      return nodePortHost
          .substring(nodePortHost.indexOf(":") + 1, nodePortHost.indexOf("/"))
          .trim();
    } else {
      throw new RuntimeException("FAILURE: Invalid nodePortHost from admin pod " + nodePortHost);
    }
  }

  private String getNodePort() throws Exception {
    StringBuffer cmd = new StringBuffer();
    cmd.append("kubectl describe domain ")
        .append(domainUid)
        .append(" -n ")
        .append(domainNS)
        .append(" | grep \"Node Port:\"");
    ExecResult result = ExecCommand.exec(cmd.toString());
    if (result.exitValue() != 0) {
      throw new RuntimeException(
          "FAILURE: command " + cmd + " failed, returned " + result.stderr());
    }
    String output = result.stdout();
    if (output.contains("Node Port")) {
      return output.substring(output.indexOf(":") + 1).trim();
    } else {
      throw new RuntimeException(
          "FAILURE: Either domain "
              + domainUid
              + " does not exist or no NodePort is not configured "
              + "for the admin server in domain.");
    }
  }

  private void gitCloneDockerImagesSample(Map domainMap) throws Exception {
    if (domainMap.containsKey("domainHomeImageBuildPath")
        && !(((String) domainMap.get("domainHomeImageBuildPath")).trim().isEmpty())) {
      String domainHomeImageBuildPath = (String) domainMap.get("domainHomeImageBuildPath");
      StringBuffer removeAndClone = new StringBuffer();
      logger.info(
          "Checking if directory "
              + domainHomeImageBuildPath
              + " exists "
              + new File(domainHomeImageBuildPath).exists());
      if (new File(domainHomeImageBuildPath).exists()) {
        removeAndClone
            .append("rm -rf ")
            .append(BaseTest.getResultDir())
            .append("/docker-images && ");
      }
      // git clone docker-images project
      removeAndClone
          .append(" git clone https://github.com/oracle/docker-images.git ")
          .append(BaseTest.getResultDir())
          .append("/docker-images");
      logger.info("Executing cmd " + removeAndClone);
      ExecResult result = ExecCommand.exec(removeAndClone.toString());
      if (result.exitValue() != 0) {
        throw new RuntimeException(
            "FAILURE: command "
                + removeAndClone
                + " failed "
                + result.stderr()
                + " "
                + result.stdout());
      }

      // copy create domain py script to cloned location
      if (domainMap.containsKey("createDomainPyScript")) {
        Files.copy(
            new File(BaseTest.getProjectRoot() + "/" + domainMap.get("createDomainPyScript"))
                .toPath(),
            new File(domainHomeImageBuildPath + "/container-scripts/create-wls-domain.py").toPath(),
            StandardCopyOption.REPLACE_EXISTING);
      }
    }
  }

  private void appendToDomainYamlAndCreate(Map domainMap) throws Exception {
    String contentToAppend =
        "  configOverrides: "
            + domainUid
            + "-"
            + domainMap.get("configOverrides")
            + "\n"
            + "  configOverrideSecrets: [ \""
            + domainUid
            + "-t3publicaddress\" ]"
            + "\n";

    String domainYaml =
        BaseTest.getUserProjectsDir() + "/weblogic-domains/" + domainUid + "/domain.yaml";
    Files.write(Paths.get(domainYaml), contentToAppend.getBytes(), StandardOpenOption.APPEND);

    String command = "kubectl create -f " + domainYaml;
    ExecResult result = ExecCommand.exec(command);
    if (result.exitValue() != 0) {
      throw new RuntimeException(
          "FAILURE: command "
              + command
              + " failed, returned "
              + result.stdout()
              + "\n"
              + result.stderr());
    }
    logger.info("Command returned " + result.stdout().trim());
  }

  private String getHostNameForCurl() throws Exception {
    if (System.getenv("K8S_NODEPORT_HOST") != null) {
      return System.getenv("K8S_NODEPORT_HOST");
    } else {
      // ExecResult result = ExecCommand.exec("hostname | awk -F. '{print $1}'");
      ExecResult result1 =
          ExecCommand.exec("kubectl get nodes -o=jsonpath='{range .items[0]}{.metadata.name}'");
      if (result1.exitValue() != 0) {
        throw new RuntimeException("FAILURE: Could not get K8s Node name");
      }
      ExecResult result2 =
          ExecCommand.exec(
              "nslookup " + result1.stdout() + " | grep \"^Name\" | awk '{ print $2 }'");
      if (result2.stdout().trim().equals("")) {
        return result1.stdout().trim();
      } else {
        return result2.stdout().trim();
      }
    }
  }
}<|MERGE_RESOLUTION|>--- conflicted
+++ resolved
@@ -850,8 +850,6 @@
     new PersistentVolume("/scratch/acceptance_test_pv/persistentVolume-" + domainUid, pvMap);
   }
 
-<<<<<<< HEAD
-=======
   /**
    * verify domain server pods get restarted after a property change
    *
@@ -859,7 +857,6 @@
    * @param newPropertyString
    * @throws Exception
    */
->>>>>>> 9dc80069
   public void testDomainServerPodRestart(String oldPropertyString, String newPropertyString)
       throws Exception {
     logger.info("Inside testDomainServerPodRestart");
@@ -897,23 +894,13 @@
                   + domainUid
                   + "/domain_new.yaml");
       logger.info("kubectl execut with command: " + command.toString());
-<<<<<<< HEAD
-
-      ExecResult exeResult = TestUtils.exec(command.toString());
-      if (!exeResult.stdout().contains(domainUid))
-        throw new RuntimeException("FAILURE: domain not found, exiting!");
-=======
       TestUtils.exec(command.toString());
->>>>>>> 9dc80069
 
       // verify the servers in the domain are being restarted in a sequence
       verifyAdminServerRestarted();
       verifyManagedServersRestarted();
-<<<<<<< HEAD
-      // let domain.yaml include the new changed property
-=======
+
       // make domain.yaml include the new changed property
->>>>>>> 9dc80069
       TestUtils.copyFile(
           BaseTest.getUserProjectsDir() + "/weblogic-domains/" + domainUid + "/domain_new.yaml",
           BaseTest.getUserProjectsDir() + "/weblogic-domains/" + domainUid + "/domain.yaml");
@@ -921,8 +908,7 @@
     logger.info("Done - testDomainServerPodRestart");
   }
 
-<<<<<<< HEAD
-  public void findServerPropertyChange(String changedProperty, String serverName) throws Exception {
+public void findServerPropertyChange(String changedProperty, String serverName) throws Exception {
     logger.info("Inside findServerPropertyChange");
     // get runtime server pod yaml file
     String outDir = BaseTest.getUserProjectsDir() + "/weblogic-domains/" + domainUid + "/";
@@ -982,8 +968,7 @@
     // kubectl apply the supplied domain yaml file under resources dir with changed property
     String yamlDir = BaseTest.getProjectRoot() + "/integration-tests/src/test/resources/";
     TestUtils.kubectlapply(yamlDir + fileNameWithChangedProperty);
-    Thread.sleep(10 * 1000);
-
+    
     // verify the servers in the domain are being restarted in a sequence
     verifyAdminServerRestarted();
     verifyManagedServersRestarted();
@@ -991,7 +976,6 @@
     logger.info("Done - testDomainServerPodRestart with domainYamlWithChangedProperty");
   }
 
-=======
   /**
    * verify that admin server pod gets restarted.
    *
@@ -1010,7 +994,6 @@
    *
    * @throws Exception
    */
->>>>>>> 9dc80069
   public void verifyManagedServersRestarted() throws Exception {
     if (domainMap.get("serverStartPolicy") == null
         || (domainMap.get("serverStartPolicy") != null
@@ -1025,11 +1008,7 @@
                 + i
                 + ") is Terminating");
         TestUtils.checkPodTerminating(domainUid + "-" + managedServerNameBase + i, domainNS);
-<<<<<<< HEAD
-        Thread.sleep(10 * 1000);
-=======
-
->>>>>>> 9dc80069
+
         logger.info(
             "Checking if managed pod("
                 + domainUid
