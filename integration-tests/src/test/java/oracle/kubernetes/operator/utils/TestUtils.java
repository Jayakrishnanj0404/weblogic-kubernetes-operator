--- conflicted
+++ resolved
@@ -2233,7 +2233,6 @@
   }
 
   /**
-<<<<<<< HEAD
    * Run script to delete all DomainHome dirs in oke.
    */
   public static void deleteDomainHomeDirOke() {
@@ -2302,9 +2301,7 @@
   }
 
   /**
-   * Utility method to find CreationTimeStamp for a Pod
-=======
-   * create configmap in the given namespace. Also creates label.
+   * Create configmap in the given namespace. Also creates label.
    * @param cmName config map name
    * @param fileOrDirPath File path
    * @param namespace namespace
@@ -2335,7 +2332,6 @@
 
   /**
    * Utility method to find CreationTimeStamp for a Pod.
->>>>>>> 8813eba9
    * @param namespace namespace for the pod
    * @param pod       name of the pod
    * @return creationTimestamp of the Pod 
