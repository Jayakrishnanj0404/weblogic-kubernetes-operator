--- conflicted
+++ resolved
@@ -16,34 +16,23 @@
 import oracle.kubernetes.operator.utils.LoggerHelper;
 import oracle.kubernetes.operator.utils.Operator;
 import oracle.kubernetes.operator.utils.TestUtils;
-<<<<<<< HEAD
 import org.junit.jupiter.api.AfterAll;
 import org.junit.jupiter.api.Assertions;
 import org.junit.jupiter.api.Assumptions;
 import org.junit.jupiter.api.BeforeAll;
+import org.junit.jupiter.api.BeforeEach;
 import org.junit.jupiter.api.MethodOrderer.Alphanumeric;
 import org.junit.jupiter.api.Test;
 import org.junit.jupiter.api.TestMethodOrder;
-=======
-import org.junit.AfterClass;
-import org.junit.Assert;
-import org.junit.Assume;
-import org.junit.Before;
-import org.junit.BeforeClass;
-import org.junit.Test;
->>>>>>> 5da43d80
-
-import static org.junit.Assert.assertTrue;
+
+import static org.junit.jupiter.api.Assertions.assertTrue;
 
 /**
  * Multiple clusters in a domain tests.
  *
  * <p>More than 1 cluster is created in a domain , like configured and dynamic
  */
-<<<<<<< HEAD
 @TestMethodOrder(Alphanumeric.class)
-=======
->>>>>>> 5da43d80
 public class ItMultipleClusters extends BaseTest {
 
   private static final String TWO_CONFIGURED_CLUSTER_SCRIPT =
@@ -72,7 +61,7 @@
     }
   }
 
-  @Before
+  @BeforeEach
   public void prepare() throws Exception {
     if (FULLTEST) {
       createResultAndPvDirs(testClassName);
@@ -271,7 +260,7 @@
     String namespace = domain.getDomainNs();
     for (String pod : pods) {
       assertTrue(
-          pod + " Pod not running", testUtil.isPodRunning(namespace, domain1LabelSelector, pod));
+          testUtil.isPodRunning(namespace, domain1LabelSelector, pod), pod + " Pod not running");
     }
   }
 }