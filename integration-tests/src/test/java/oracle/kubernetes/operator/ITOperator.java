// Copyright 2018, Oracle Corporation and/or its affiliates.  All rights reserved.
// Licensed under the Universal Permissive License v 1.0 as shown at
// http://oss.oracle.com/licenses/upl.

package oracle.kubernetes.operator;

import java.util.Map;
import oracle.kubernetes.operator.utils.Domain;
import oracle.kubernetes.operator.utils.ExecCommand;
import oracle.kubernetes.operator.utils.ExecResult;
import oracle.kubernetes.operator.utils.Operator;
import oracle.kubernetes.operator.utils.Operator.RESTCertType;
import oracle.kubernetes.operator.utils.TestUtils;
import org.junit.AfterClass;
import org.junit.Assume;
import org.junit.BeforeClass;
import org.junit.FixMethodOrder;
import org.junit.Test;
import org.junit.runners.MethodSorters;

/**
 * Simple JUnit test file used for testing Operator.
 *
 * <p>This test is used for creating Operator(s) and multiple domains which are managed by the
 * Operator(s).
 */
@FixMethodOrder(MethodSorters.NAME_ASCENDING)
public class ITOperator extends BaseTest {

  // property file used to customize operator properties for operator inputs yaml

  private static String operator1File = "operator1.yaml";
  private static String operator2File = "operator2.yaml";
  private static final String operator_bcFile = "operator_bc.yaml";
  private static final String operator_chainFile = "operator_chain.yaml";

  // file used to customize domain properties for domain, PV and LB inputs yaml
  private static String domainonpvwlstFile = "domainonpvwlst.yaml";
  private static String domainonpvwdtFile = "domainonpvwdt.yaml";
  private static String domainadminonlyFile = "domainadminonly.yaml";
  private static String domainrecyclepolicyFile = "domainrecyclepolicy.yaml";
  private static String domainsampledefaultsFile = "domainsampledefaults.yaml";
  private static String domaininimagewlstFile = "domaininimagewlst.yaml";
  private static String domaininimagewdtFile = "domaininimagewdt.yaml";

  // property file used to configure constants for integration tests
  private static String appPropsFile = "OperatorIT.properties";

  private static Operator operator1, operator2;

  private static Operator operatorForBackwardCompatibility;
  private static Operator operatorForRESTCertChain;

  private static boolean QUICKTEST;
  private static boolean SMOKETEST;
  private static boolean JENKINS;

  // Set QUICKTEST env var to true to run a small subset of tests.
  // Set SMOKETEST env var to true to run an even smaller subset
  // of tests, plus leave domain1 up and running when the test completes.
  static {
    QUICKTEST =
        System.getenv("QUICKTEST") != null && System.getenv("QUICKTEST").equalsIgnoreCase("true");
    SMOKETEST =
        System.getenv("SMOKETEST") != null && System.getenv("SMOKETEST").equalsIgnoreCase("true");
    if (SMOKETEST) QUICKTEST = true;
    if (System.getenv("JENKINS") != null) {
      JENKINS = new Boolean(System.getenv("JENKINS")).booleanValue();
    }
  }

  /**
   * This method gets called only once before any of the test methods are executed. It does the
   * initialization of the integration test properties defined in OperatorIT.properties and setting
   * the resultRoot, pvRoot and projectRoot attributes.
   *
   * @throws Exception
   */
  @BeforeClass
  public static void staticPrepare() throws Exception {
    // initialize test properties and create the directories
    initialize(appPropsFile);
  }

  /**
   * Releases k8s cluster lease, archives result, pv directories
   *
   * @throws Exception
   */
  @AfterClass
  public static void staticUnPrepare() throws Exception {
    logger.info("+++++++++++++++++++++++++++++++++---------------------------------+");
    logger.info("BEGIN");
    logger.info("Run once, release cluster lease");

    StringBuffer cmd =
        new StringBuffer("export RESULT_ROOT=$RESULT_ROOT && export PV_ROOT=$PV_ROOT && ");
    cmd.append(BaseTest.getProjectRoot())
        .append("/integration-tests/src/test/resources/statedump.sh");
    logger.info("Running " + cmd);

    ExecResult result = ExecCommand.exec(cmd.toString());
    if (result.exitValue() == 0) logger.info("Executed statedump.sh " + result.stdout());
    else
      logger.info("Execution of statedump.sh failed, " + result.stderr() + "\n" + result.stdout());

    if (JENKINS) {
      cleanup();
    }

    if (getLeaseId() != "") {
      logger.info("Release the k8s cluster lease");
      TestUtils.releaseLease(getProjectRoot(), getLeaseId());
    }

    logger.info("SUCCESS");
  }

  /**
   * Create operator and verify its deployed successfully. Create domain and verify domain is
   * started. Verify admin external service by accessing admin REST endpoint with nodeport in URL
   * Verify admin t3 channel port by exec into the admin pod and deploying webapp using the channel
   * port for WLST Verify web app load balancing by accessing the webapp using loadBalancerWebPort
   * Verify domain life cycle(destroy and create) should not any impact on Operator Cluster scale
   * up/down using Operator REST endpoint, webapp load balancing should adjust accordingly. Operator
   * life cycle(destroy and create) should not impact the running domain Verify liveness probe by
   * killing managed server 1 process 3 times to kick pod auto-restart shutdown the domain by
   * changing domain serverStartPolicy to NEVER
   *
   * @throws Exception
   */
  @Test
  public void testDomainOnPVUsingWLST() throws Exception {
    String testMethodName = new Object() {}.getClass().getEnclosingMethod().getName();
    logTestBegin(testMethodName);
    logger.info("Creating Operator & waiting for the script to complete execution");
    // create operator1
    if (operator1 == null) {
      operator1 = TestUtils.createOperator(operator1File);
    }
    Domain domain = null;
    boolean testCompletedSuccessfully = false;
    try {
      domain = TestUtils.createDomain(domainonpvwlstFile);
      domain.verifyDomainCreated();
      testBasicUseCases(domain);
      testAdvancedUseCasesForADomain(operator1, domain);

      if (!SMOKETEST) domain.testWlsLivenessProbe();

      testCompletedSuccessfully = true;
    } finally {
      if (domain != null && !SMOKETEST && (JENKINS || testCompletedSuccessfully))
        domain.shutdownUsingServerStartPolicy();
    }

    logger.info("SUCCESS - " + testMethodName);
  }

  /**
   * Create operator if its not running. Create domain with dynamic cluster using WDT and verify the
   * domain is started successfully. Verify cluster scaling by doing scale up for domain3 using WLDF
   * scaling shutdown by deleting domain CRD using yaml
   *
   * <p>TODO: Create domain using APACHE load balancer and verify domain is started successfully and
   * access admin console via LB port
   *
   * @throws Exception
   */
  @Test
  public void testDomainOnPVUsingWDT() throws Exception {
    Assume.assumeFalse(QUICKTEST);
    String testMethodName = new Object() {}.getClass().getEnclosingMethod().getName();
    logTestBegin(testMethodName);
    logger.info("Creating Domain using DomainOnPVUsingWDT & verifing the domain creation");

    if (operator2 == null) {
      operator2 = TestUtils.createOperator(operator2File);
    }
    Domain domain = null;
    boolean testCompletedSuccessfully = false;
    try {
      // create domain
      domain = TestUtils.createDomain(domainonpvwdtFile);
      domain.verifyDomainCreated();
      testBasicUseCases(domain);
      testWLDFScaling(operator2, domain);
      // TODO: Test Apache LB
      // domain.verifyAdminConsoleViaLB();
      testCompletedSuccessfully = true;
    } finally {
      if (domain != null && (JENKINS || testCompletedSuccessfully)) {
        logger.info("About to delete domain: " + domain.getDomainUid());
        TestUtils.deleteWeblogicDomainResources(domain.getDomainUid());
        TestUtils.verifyAfterDeletion(domain);
      }
    }

    logger.info("SUCCESS - " + testMethodName);
  }

  /**
   * Create two operators if they are not running. Create domain domain1 with dynamic cluster in
   * default namespace, managed by operator1. Create domain domain2 with Configured cluster using
   * WDT in test2 namespace, managed by operator2. Verify scaling for domain2 cluster from 2 to 3
   * servers and back to 2, plus verify no impact on domain1. Cycle domain1 down and back up, plus
   * verify no impact on domain2. shutdown by the domains using the delete resource script from
   * samples.
   *
   * <p>ToDo: configured cluster support is removed from samples, modify the test to create
   *
   * @throws Exception
   */
  @Test
  public void testTwoDomainsManagedByTwoOperators() throws Exception {
    Assume.assumeFalse(QUICKTEST);
    String testMethodName = new Object() {}.getClass().getEnclosingMethod().getName();
    logTestBegin(testMethodName);
    logger.info("Creating Domain domain1 & verifing the domain creation");

    logger.info("Checking if operator1 and domain1 are running, if not creating");
    if (operator1 == null) {
      operator1 = TestUtils.createOperator(operator1File);
    }

    Domain domain1 = null, domain2 = null;
    boolean testCompletedSuccessfully = false;
    try {
      // load input yaml to map and add configOverrides
      Map<String, Object> wlstDomainMap = TestUtils.loadYaml(domainonpvwlstFile);
      wlstDomainMap.put("domainUID", "domain1onpvwlst");
      wlstDomainMap.put("adminNodePort", new Integer("30702"));
      wlstDomainMap.put("t3ChannelPort", new Integer("30031"));
      wlstDomainMap.put("voyagerWebPort", new Integer("30307"));
      domain1 = TestUtils.createDomain(wlstDomainMap);
      domain1.verifyDomainCreated();
      testBasicUseCases(domain1);
      logger.info("Checking if operator2 is running, if not creating");
      if (operator2 == null) {
        operator2 = TestUtils.createOperator(operator2File);
      }
      // create domain2 with configured cluster
      // ToDo: configured cluster support is removed from samples, modify the test to create
      // configured cluster
      Map<String, Object> wdtDomainMap = TestUtils.loadYaml(domainonpvwdtFile);
      wdtDomainMap.put("domainUID", "domain2onpvwdt");
      wdtDomainMap.put("adminNodePort", new Integer("30703"));
      wdtDomainMap.put("t3ChannelPort", new Integer("30041"));
      // wdtDomainMap.put("clusterType", "Configured");
      wdtDomainMap.put("voyagerWebPort", new Integer("30308"));
      domain2 = TestUtils.createDomain(wdtDomainMap);
      domain2.verifyDomainCreated();
      testBasicUseCases(domain2);
      logger.info("Verify the only remaining running domain domain1 is unaffected");
      domain1.verifyDomainCreated();

      testClusterScaling(operator2, domain2);

      logger.info("Verify the only remaining running domain domain1 is unaffected");
      domain1.verifyDomainCreated();

      logger.info("Destroy and create domain1 and verify no impact on domain2");
      domain1.destroy();
      domain1.create();

      logger.info("Verify no impact on domain2");
      domain2.verifyDomainCreated();
      testCompletedSuccessfully = true;

    } finally {
      String domainUidsToBeDeleted = "";

      if (domain1 != null && (JENKINS || testCompletedSuccessfully)) {
        domainUidsToBeDeleted = domain1.getDomainUid();
      }
      if (domain2 != null && (JENKINS || testCompletedSuccessfully)) {
        domainUidsToBeDeleted = domainUidsToBeDeleted + "," + domain2.getDomainUid();
      }
      if (!domainUidsToBeDeleted.equals("")) {
        logger.info("About to delete domains: " + domainUidsToBeDeleted);
        TestUtils.deleteWeblogicDomainResources(domainUidsToBeDeleted);
        TestUtils.verifyAfterDeletion(domain1);
        TestUtils.verifyAfterDeletion(domain2);
      }
    }
    logger.info("SUCCESS - " + testMethodName);
  }
  /**
   * Create operator if its not running and create domain with serverStartPolicy="ADMIN_ONLY".
   * Verify only admin server is created. shutdown by deleting domain CRD. Create domain on existing
   * PV dir, pv is already populated by a shutdown domain.
   *
   * @throws Exception
   */
  @Test
  public void testCreateDomainWithStartPolicyAdminOnly() throws Exception {
    Assume.assumeFalse(QUICKTEST);
    String testMethodName = new Object() {}.getClass().getEnclosingMethod().getName();
    logTestBegin(testMethodName);
    logger.info("Checking if operator1 is running, if not creating");
    if (operator1 == null) {
      operator1 = TestUtils.createOperator(operator1File);
    }
    logger.info("Creating Domain domain6 & verifing the domain creation");
    // create domain
    Domain domain = null;
    boolean testCompletedSuccessfully = false;
    try {
      domain = TestUtils.createDomain(domainadminonlyFile);
      domain.verifyDomainCreated();
    } finally {
      if (domain != null) {
        // create domain on existing dir
        domain.destroy();
      }
    }

    domain.createDomainOnExistingDirectory();

    logger.info("SUCCESS - " + testMethodName);
  }
  /**
   * Create operator and create domain with pvReclaimPolicy="Recycle" Verify that the PV is deleted
   * once the domain and PVC are deleted
   *
   * @throws Exception
   */
  @Test
  public void testCreateDomainPVReclaimPolicyRecycle() throws Exception {
    Assume.assumeFalse(QUICKTEST);
    String testMethodName = new Object() {}.getClass().getEnclosingMethod().getName();
    logTestBegin(testMethodName);
    logger.info("Checking if operator1 is running, if not creating");
    if (operator1 == null) {
      operator1 = TestUtils.createOperator(operator1File);
    }
    logger.info("Creating Domain domain & verifing the domain creation");
    // create domain
    Domain domain = null;

    try {
      domain = TestUtils.createDomain(domainrecyclepolicyFile);
      domain.verifyDomainCreated();
    } finally {
      if (domain != null) domain.shutdown();
    }
    domain.deletePVCAndCheckPVReleased();
    logger.info("SUCCESS - " + testMethodName);
  }

  /**
   * Create operator and create domain with mostly default values from sample domain inputs, mainly
   * exposeAdminT3Channel and exposeAdminNodePort which are false by default and verify domain
   * startup and cluster scaling using operator rest endpoint works.
   *
   * <p>Also test samples/scripts/delete-domain/delete-weblogic-domain-resources.sh to delete domain
   * resources
   *
   * @throws Exception
   */
  @Test
  public void testCreateDomainWithDefaultValuesInSampleInputs() throws Exception {
    Assume.assumeFalse(QUICKTEST);
    String testMethodName = new Object() {}.getClass().getEnclosingMethod().getName();
    logTestBegin(testMethodName);
    logger.info("Creating Domain domain10 & verifing the domain creation");
    if (operator1 == null) {
      operator1 = TestUtils.createOperator(operator1File);
    }

    // create domain10
    Domain domain = null;
    boolean testCompletedSuccessfully = false;
    try {
      domain = TestUtils.createDomain(domainsampledefaultsFile);
      domain.verifyDomainCreated();
      testBasicUseCases(domain);
      // testAdvancedUseCasesForADomain(operator1, domain10);
      testCompletedSuccessfully = true;
    } finally {
      if (domain != null && (JENKINS || testCompletedSuccessfully)) {
        domain.destroy();
      }
    }

    logger.info("SUCCESS - " + testMethodName);
  }

  /**
   * This test covers both auto and custom situational configuration use cases for config.xml.
   * Create Operator and create domain with listen address not set for admin server and t3
   * channel/NAP and incorrect file for admin server log location. Introspector should override
   * these with sit-config automatically. Also, with some junk value for t3 channel public address
   * and using custom situational config override replace with valid public address using secret.
   * Verify the domain is started successfully and web application can be deployed and accessed.
   * Verify that the JMS client can actually use the overridden values. Use NFS storage on Jenkins
   *
   * @throws Exception
   */
  @Test
  public void testAutoAndCustomSitConfigOverrides() throws Exception {
    Assume.assumeFalse(QUICKTEST);
    String testMethod = new Object() {}.getClass().getEnclosingMethod().getName();
    logTestBegin(testMethod);

    if (operator1 == null) {
      operator1 = TestUtils.createOperator(operator1File);
    }
    Domain domain11 = null;
    boolean testCompletedSuccessfully = false;
    try {
      // load input yaml to map and add configOverrides
      Map<String, Object> domainMap = TestUtils.loadYaml(domainonpvwlstFile);
      domainMap.put("configOverrides", "sitconfigcm");
      domainMap.put(
          "configOverridesFile",
          "/integration-tests/src/test/resources/domain-home-on-pv/customsitconfig");
      domainMap.put("domainUID", "customsitdomain");
      domainMap.put("adminNodePort", new Integer("30704"));
      domainMap.put("t3ChannelPort", new Integer("30051"));
<<<<<<< HEAD
      domainMap.put(
          "createDomainPyScript",
          "integration-tests/src/test/resources/domain-home-on-pv/create-domain-auto-custom-sit-config.py");
=======
      domainMap.put("voyagerWebPort", new Integer("30312"));
>>>>>>> 4806e212
      // use NFS for this domain on Jenkins, defaultis HOST_PATH
      if (System.getenv("JENKINS") != null && System.getenv("JENKINS").equalsIgnoreCase("true")) {
        domainMap.put("weblogicDomainStorageType", "NFS");
      }

      domain11 = TestUtils.createDomain(domainMap);
      domain11.verifyDomainCreated();
      testBasicUseCases(domain11);
      testAdminT3ChannelWithJMS(domain11);
      testCompletedSuccessfully = true;

    } finally {
      if (domain11 != null && (JENKINS || testCompletedSuccessfully)) {
        domain11.destroy();
      }
    }
    logger.info("SUCCESS - " + testMethod);
  }

  /**
   * Create operator and enable external rest endpoint using the externalOperatorCert and
   * externalOperatorKey defined in the helm chart values instead of the tls secret. This test is
   * for backward compatibility
   *
   * @throws Exception
   */
  @Test
  public void testOperatorRESTIdentityBackwardCompatibility() throws Exception {
    Assume.assumeFalse(QUICKTEST);
    String testMethodName = new Object() {}.getClass().getEnclosingMethod().getName();
    logTestBegin(testMethodName);
    logger.info("Checking if operatorForBackwardCompatibility is running, if not creating");
    if (operatorForBackwardCompatibility == null) {
      operatorForBackwardCompatibility =
          TestUtils.createOperator(operator_bcFile, RESTCertType.LEGACY);
    }
    operatorForBackwardCompatibility.verifyOperatorExternalRESTEndpoint();
    logger.info("Operator using legacy REST identity created successfully");
    operatorForBackwardCompatibility.destroy();
    logger.info("SUCCESS - " + testMethodName);
  }

  /**
   * Create operator and enable external rest endpoint using a certificate chain. This test uses the
   * operator backward compatibility operator because that operator is destroyed.
   *
   * @throws Exception
   */
  @Test
  public void testOperatorRESTUsingCertificateChain() throws Exception {
    Assume.assumeFalse(QUICKTEST);

    logTestBegin("testOperatorRESTUsingCertificateChain");
    logger.info("Checking if operatorForBackwardCompatibility is running, if not creating");
    if (operatorForRESTCertChain == null) {
      operatorForRESTCertChain = TestUtils.createOperator(operator_chainFile, RESTCertType.CHAIN);
    }
    operatorForRESTCertChain.verifyOperatorExternalRESTEndpoint();
    logger.info("Operator using legacy REST identity created successfully");
    logger.info("SUCCESS - testOperatorRESTUsingCertificateChain");
  }

  /**
   * Create Operator and create domain using domain-in-image option. Verify the domain is started
   * successfully and web application can be deployed and accessed.
   *
   * @throws Exception
   */
  @Test
  public void testDomainInImageUsingWLST() throws Exception {
    Assume.assumeFalse(QUICKTEST);
    String testMethodName = new Object() {}.getClass().getEnclosingMethod().getName();
    logTestBegin(testMethodName);

    logger.info("Checking if operator1 is running, if not creating");
    if (operator1 == null) {
      operator1 = TestUtils.createOperator(operator1File);
    }
    logger.info("Creating Domain & verifing the domain creation");
    // create domain
    Domain domain = null;
    boolean testCompletedSuccessfully = false;
    try {
      domain = TestUtils.createDomain(domaininimagewlstFile);
      domain.verifyDomainCreated();

      testBasicUseCases(domain);
      testClusterScaling(operator1, domain);
      testCompletedSuccessfully = true;
    } finally {
      if (domain != null && (JENKINS || testCompletedSuccessfully)) domain.destroy();
    }
    logger.info("SUCCESS - " + testMethodName);
  }
  /**
   * Create Operator and create domain using domain-in-image option. Verify the domain is started
   * successfully and web application can be deployed and accessed.
   *
   * @throws Exception
   */
  @Test
  public void testDomainInImageUsingWDT() throws Exception {
    Assume.assumeFalse(QUICKTEST);
    String testMethodName = new Object() {}.getClass().getEnclosingMethod().getName();
    logTestBegin(testMethodName);

    logger.info("Checking if operator1 is running, if not creating");
    if (operator1 == null) {
      operator1 = TestUtils.createOperator(operator1File);
    }
    logger.info("Creating Domain & verifing the domain creation");
    // create domain
    Domain domain = null;
    boolean testCompletedSuccessfully = false;
    try {
      domain = TestUtils.createDomain(domaininimagewdtFile);
      domain.verifyDomainCreated();

      testBasicUseCases(domain);
      testClusterScaling(operator1, domain);
      testCompletedSuccessfully = true;
    } finally {
      if (domain != null && (JENKINS || testCompletedSuccessfully)) domain.destroy();
    }
    logger.info("SUCCESS - " + testMethodName);
  }

  private Domain testAdvancedUseCasesForADomain(Operator operator, Domain domain) throws Exception {
    if (!SMOKETEST) {
      testClusterScaling(operator, domain);
      testDomainLifecyle(operator, domain);
      testOperatorLifecycle(operator, domain);
    }
    return domain;
  }

  private void testBasicUseCases(Domain domain) throws Exception {
    testAdminT3Channel(domain);
    testAdminServerExternalService(domain);
  }
}<|MERGE_RESOLUTION|>--- conflicted
+++ resolved
@@ -418,13 +418,11 @@
       domainMap.put("domainUID", "customsitdomain");
       domainMap.put("adminNodePort", new Integer("30704"));
       domainMap.put("t3ChannelPort", new Integer("30051"));
-<<<<<<< HEAD
       domainMap.put(
           "createDomainPyScript",
           "integration-tests/src/test/resources/domain-home-on-pv/create-domain-auto-custom-sit-config.py");
-=======
       domainMap.put("voyagerWebPort", new Integer("30312"));
->>>>>>> 4806e212
+
       // use NFS for this domain on Jenkins, defaultis HOST_PATH
       if (System.getenv("JENKINS") != null && System.getenv("JENKINS").equalsIgnoreCase("true")) {
         domainMap.put("weblogicDomainStorageType", "NFS");
