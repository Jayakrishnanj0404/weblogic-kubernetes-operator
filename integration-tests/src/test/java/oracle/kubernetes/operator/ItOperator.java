// Copyright (c) 2018, 2019, Oracle Corporation and/or its affiliates.  All rights reserved.
// Licensed under the Universal Permissive License v 1.0 as shown at https://oss.oracle.com/licenses/upl.

package oracle.kubernetes.operator;

import java.util.ArrayList;
import java.util.HashMap;
import java.util.Map;
import java.util.logging.Level;

import oracle.kubernetes.operator.utils.Domain;
import oracle.kubernetes.operator.utils.LoggerHelper;
import oracle.kubernetes.operator.utils.Operator;
import oracle.kubernetes.operator.utils.Operator.RestCertType;
import oracle.kubernetes.operator.utils.TestUtils;
<<<<<<< HEAD
import org.junit.jupiter.api.AfterAll;
import org.junit.jupiter.api.Assertions;
import org.junit.jupiter.api.Assumptions;
import org.junit.jupiter.api.BeforeAll;
import org.junit.jupiter.api.MethodOrderer.Alphanumeric;
import org.junit.jupiter.api.Test;
import org.junit.jupiter.api.TestMethodOrder;
=======
import org.junit.AfterClass;
import org.junit.Assert;
import org.junit.Assume;
import org.junit.Before;
import org.junit.BeforeClass;
import org.junit.Test;
>>>>>>> 5da43d80

/**
 * Simple JUnit test file used for testing Operator.
 *
 * <p>This test is used for creating Operator(s) and multiple domains which are managed by the
 * Operator(s).
 */
<<<<<<< HEAD
@TestMethodOrder(Alphanumeric.class)
=======

>>>>>>> 5da43d80
public class ItOperator extends BaseTest {
  private static Operator operator1;
  private static String domainNS1;
  private static String testClassName;
  private static StringBuffer namespaceList;

  /**
   * This method gets called only once before any of the test methods are executed. It does the
   * initialization of the integration test properties defined in OperatorIT.properties and setting
   * the resultRoot, pvRoot and projectRoot attributes.
   *
   * @throws Exception exception
   */
  @BeforeAll
  public static void staticPrepare() throws Exception {
    testClassName = new Object() {
    }.getClass().getEnclosingClass().getSimpleName();
    // initialize test properties and create the directories
    initialize(APP_PROPS_FILE, testClassName);
  }

  @Before
  public void prepare() throws Exception {

    createResultAndPvDirs(testClassName);

    // create operator1
    if (operator1 == null) {
      Map<String, Object> operatorMap = createOperatorMap(getNewSuffixCount(),
          true, testClassName);
      operator1 = TestUtils.createOperator(operatorMap, Operator.RestCertType.SELF_SIGNED);
      Assertions.assertNotNull(operator1);
      domainNS1 = ((ArrayList<String>) operatorMap.get("domainNamespaces")).get(0);
      namespaceList = new StringBuffer((String)operatorMap.get("namespace"));
      namespaceList.append(" ").append(domainNS1);
    }
  }

  /**
   * Releases k8s cluster lease, archives result, pv directories.
   *
   * @throws Exception exception
   */
  @AfterClass
  public static void staticUnPrepare() throws Exception {
    tearDown(new Object() {
    }.getClass().getEnclosingClass().getSimpleName(), namespaceList.toString());

    LoggerHelper.getLocal().info("SUCCESS");
  }

  /**
   * Create operator and verify its deployed successfully. Create domain and verify domain is
   * started. Verify admin external service by accessing admin REST endpoint with nodeport in URL
   * Verify admin t3 channel port by exec into the admin pod and deploying webapp using the channel
   * port for WLST Verify web app load balancing by accessing the webapp using loadBalancerWebPort
   * Verify domain life cycle(destroy and create) should not any impact on Operator Cluster scale
   * up/down using Operator REST endpoint, webapp load balancing should adjust accordingly. Operator
   * life cycle(destroy and create) should not impact the running domain Verify liveness probe by
   * killing managed server 1 process 3 times to kick pod auto-restart shutdown the domain by
   * changing domain serverStartPolicy to NEVER
   *
   * @throws Exception exception
   */
  @Test
  public void testDomainOnPvUsingWlst() throws Exception {
    Assumptions.assumeTrue(QUICKTEST);
    String testMethodName = new Object() {
    }.getClass().getEnclosingMethod().getName();
    logTestBegin(testMethodName);
    LoggerHelper.getLocal().log(Level.INFO,
        "Creating Operator & waiting for the script to complete execution");
    Domain domain = null;
    boolean testCompletedSuccessfully = false;
    try {
      Map<String, Object> domainMap =
          createDomainMap(getNewSuffixCount(), testClassName);
      domainMap.put("namespace", domainNS1);
      domainMap.put("createDomainPyScript",
          "integration-tests/src/test/resources/domain-home-on-pv/create-domain-custom-nap.py");
      domain = TestUtils.createDomain(domainMap);
      domain.verifyDomainCreated();
      testBasicUseCases(domain, true);
      TestUtils.renewK8sClusterLease(getProjectRoot(), getLeaseId());
      testAdvancedUseCasesForADomain(operator1, domain);
      domain.testWlsLivenessProbe();
      testCompletedSuccessfully = true;
    } finally {
      if (domain != null && (JENKINS || testCompletedSuccessfully)) {
        TestUtils.deleteWeblogicDomainResources(domain.getDomainUid());
      }
    }

    LoggerHelper.getLocal().log(Level.INFO, "SUCCESS - " + testMethodName);
  }

  /**
   * Create operator if its not running. Create domain with dynamic cluster using WDT and verify the
   * domain is started successfully. Verify cluster scaling by doing scale up for domain3 using WLDF
   * scaling shutdown by deleting domain CRD using yaml
   *
   * <p>TODO: Create domain using APACHE load balancer and verify domain is started successfully and
   * access admin console via LB port
   *
   * @throws Exception exception
   */
  @Test
  public void testDomainOnPvUsingWdt() throws Exception {
    Assumptions.assumeTrue(FULLTEST);
    String testMethodName = new Object() {
    }.getClass().getEnclosingMethod().getName();
    logTestBegin(testMethodName);
    LoggerHelper.getLocal().log(Level.INFO,
        "Creating Domain using DomainOnPVUsingWDT & verifing the domain creation");

    Domain domain = null;
    Operator operator = null;
    boolean testCompletedSuccessfully = false;
    try {
      //create operator just for this test to match the namespaces with wldf-policy.yaml
      Map<String, Object> operatorMap = createOperatorMap(getNewSuffixCount(),
          true, testClassName);
      ArrayList<String> targetDomainsNS = new ArrayList<String>();
      targetDomainsNS.add("test2");
      operatorMap.put("domainNamespaces", targetDomainsNS);
      operatorMap.put("namespace", "weblogic-operator2");
      operator = TestUtils.createOperator(operatorMap, Operator.RestCertType.SELF_SIGNED);
      namespaceList.append(" ").append((String)operatorMap.get("namespace"));

      // create domain
      Map<String, Object> domainMap = createDomainMap(getNewSuffixCount(), testClassName);
      domainMap.put("namespace", "test2");
      domainMap.put("createDomainFilesDir", "wdt");
      domainMap.put("domainUID", "domainonpvwdt");
      domain = TestUtils.createDomain(domainMap);
      domain.verifyDomainCreated();
      testBasicUseCases(domain, false);
      testWldfScaling(operator, domain);
      namespaceList.append(" ").append(domainMap.get("namespace"));
      // TODO: Test Apache LB
      // domain.verifyAdminConsoleViaLB();
      testCompletedSuccessfully = true;
    } finally {
      // if (domain != null && (JENKINS || testCompletedSuccessfully)) {
      if (domain != null && testCompletedSuccessfully) {
        LoggerHelper.getLocal().log(Level.INFO, "About to delete domain: " + domain.getDomainUid());
        TestUtils.deleteWeblogicDomainResources(domain.getDomainUid());
        TestUtils.verifyAfterDeletion(domain);
      }
      // if (operator != null && (JENKINS || testCompletedSuccessfully)) {
      if (operator != null && testCompletedSuccessfully) {
        operator.destroy();
      }
    }

    LoggerHelper.getLocal().log(Level.INFO, "SUCCESS - " + testMethodName);
  }

  /**
   * Create two operators if they are not running. Create domain domain1 with dynamic cluster in
   * default namespace, managed by operator1. Create domain domain2 with Configured cluster using
   * WDT in test2 namespace, managed by operator2. Verify scaling for domain2 cluster from 2 to 3
   * servers and back to 2, plus verify no impact on domain1. Cycle domain1 down and back up, plus
   * verify no impact on domain2. shutdown by the domains using the delete resource script from
   * samples.
   *
   * <p>ToDo: configured cluster support is removed from samples, modify the test to create
   *
   * @throws Exception exception
   */
  @Test
  public void testTwoDomainsManagedByTwoOperators() throws Exception {
    Assumptions.assumeTrue(FULLTEST);
    String testMethodName = new Object() {
    }.getClass().getEnclosingMethod().getName();
    logTestBegin(testMethodName);
    LoggerHelper.getLocal().log(Level.INFO,
        "Creating Domain domain1 & verifing the domain creation");

    Domain domain1 = null;
    Domain domain2 = null;
    boolean testCompletedSuccessfully = false;
    try {
      // load input yaml to map and add configOverrides
      Map<String, Object> wlstDomainMap =
          createDomainMap(getNewSuffixCount(), testClassName);
      wlstDomainMap.put("namespace", domainNS1);
      wlstDomainMap.put("createDomainPyScript",
          "integration-tests/src/test/resources/domain-home-on-pv/create-domain-custom-nap.py");
      domain1 = TestUtils.createDomain(wlstDomainMap);
      domain1.verifyDomainCreated();
      testBasicUseCases(domain1, false);
      Map<String, Object> operatorMap = createOperatorMap(getNewSuffixCount(),
                          true, testClassName);
      Operator operator2 =
          TestUtils.createOperator(operatorMap, Operator.RestCertType.SELF_SIGNED);
      String domainNS2 = ((ArrayList<String>) operatorMap.get("domainNamespaces")).get(0);
      namespaceList.append(" ").append(operatorMap.get("namespace"));
      // create domain2 with configured cluster
      // ToDo: configured cluster support is removed from samples, modify the test to create
      // configured cluster
      Map<String, Object> wdtDomainMap =
          createDomainMap(getNewSuffixCount(), testClassName);
      wdtDomainMap.put("namespace", domainNS2);
      wdtDomainMap.put("createDomainFilesDir", "wdt");
      domain2 = TestUtils.createDomain(wdtDomainMap);
      namespaceList.append(" ").append(wdtDomainMap.get("namespace"));
      domain2.verifyDomainCreated();
      testBasicUseCases(domain2, false);
      LoggerHelper.getLocal().log(Level.INFO,
          "Verify the only remaining running domain domain1 is unaffected");
      domain1.verifyDomainCreated();

      testClusterScaling(operator2, domain2, false);

      LoggerHelper.getLocal().log(Level.INFO,
          "Verify the only remaining running domain domain1 is unaffected");
      domain1.verifyDomainCreated();

      LoggerHelper.getLocal().log(Level.INFO,
          "Destroy and create domain1 and verify no impact on domain2");
      domain1.destroy();
      domain1.create();

      LoggerHelper.getLocal().log(Level.INFO, "Verify no impact on domain2");
      domain2.verifyDomainCreated();
      testCompletedSuccessfully = true;

    } finally {
      String domainUidsToBeDeleted = "";

      if (domain1 != null && (JENKINS || testCompletedSuccessfully)) {
        domainUidsToBeDeleted = domain1.getDomainUid();
      }
      if (domain2 != null && (JENKINS || testCompletedSuccessfully)) {
        domainUidsToBeDeleted = domainUidsToBeDeleted + "," + domain2.getDomainUid();
      }
      if (!domainUidsToBeDeleted.equals("")) {
        LoggerHelper.getLocal().log(Level.INFO,
            "About to delete domains: " + domainUidsToBeDeleted);
        TestUtils.deleteWeblogicDomainResources(domainUidsToBeDeleted);
        if (domain1 != null) {
          TestUtils.verifyAfterDeletion(domain1);
        }
        if (domain2 != null) {
          TestUtils.verifyAfterDeletion(domain2);
        }
      }
    }
    LoggerHelper.getLocal().log(Level.INFO, "SUCCESS - " + testMethodName);
  }


  /**
   * Create one operator if it is not running. Create domain domain1 and domain2 dynamic cluster in
   * default namespace, managed by operator1. Both domains share one PV. Verify scaling for domain2
   * cluster from 2 to 3 servers and back to 2, plus verify no impact on domain1. Cycle domain1 down
   * and back up, plus verify no impact on domain2. shutdown by the domains using the delete
   * resource script from samples.
   *
   * <p>ToDo: configured cluster support is removed from samples, modify the test to create
   *
   * @throws Exception exception
   */
  @Test
  public void testTwoDomainsManagedByOneOperatorSharingPV() throws Exception {
    Assumptions.assumeTrue(FULLTEST);
    String testMethodName = new Object() {
    }.getClass().getEnclosingMethod().getName();
    logTestBegin(testMethodName);
    LoggerHelper.getLocal().log(Level.INFO,
        "Creating Domain domain1 & verifing the domain creation");


    Domain domain1 = null;
    Domain domain2 = null;
    boolean testCompletedSuccessfully = false;
    try {
      // load input yaml to map and add configOverrides
      Map<String, Object> domain1Map =
          createDomainMap(getNewSuffixCount(), testClassName);
      domain1Map.put("domainUID", "d1onpv");
      domain1Map.put("namespace", domainNS1);
      domain1Map.put("createDomainPyScript",
          "integration-tests/src/test/resources/domain-home-on-pv/create-domain-custom-nap.py");
      domain1Map.put("pvSharing", new Boolean("true"));
      domain1 = TestUtils.createDomain(domain1Map);
      domain1.verifyDomainCreated();
      testBasicUseCases(domain1, false);

      Map<String, Object> domain2Map = createDomainMap(
          getNewSuffixCount(), testClassName);
      domain2Map.put("domainUID", "d2onpv");
      domain2Map.put("namespace", domainNS1);
      domain2Map.put("createDomainPyScript",
          "integration-tests/src/test/resources/domain-home-on-pv/create-domain-custom-nap.py");
      domain2Map.put("pvSharing", new Boolean("true"));
      domain2 = TestUtils.createDomain(domain2Map);
      domain2.verifyDomainCreated();
      testBasicUseCases(domain2, false);
      LoggerHelper.getLocal().log(Level.INFO,
          "Verify the only remaining running domain domain1 is unaffected");
      domain1.verifyDomainCreated();

      testClusterScaling(operator1, domain2, false);

      LoggerHelper.getLocal().log(Level.INFO,
          "Verify the only remaining running domain domain1 is unaffected");
      domain1.verifyDomainCreated();

      LoggerHelper.getLocal().log(Level.INFO,
          "Destroy and create domain1 and verify no impact on domain2");
      domain1.destroy();
      domain1.create();

      LoggerHelper.getLocal().log(Level.INFO, "Verify no impact on domain2");
      domain2.verifyDomainCreated();
      testCompletedSuccessfully = true;

    } finally {
      String domainUidsToBeDeleted = "";

      if (domain1 != null && (JENKINS || testCompletedSuccessfully)) {
        domainUidsToBeDeleted = domain1.getDomainUid();
      }
      if (domain2 != null && (JENKINS || testCompletedSuccessfully)) {
        domainUidsToBeDeleted = domainUidsToBeDeleted + "," + domain2.getDomainUid();
      }
      if (!domainUidsToBeDeleted.equals("")) {
        LoggerHelper.getLocal().log(Level.INFO,
            "About to delete domains: " + domainUidsToBeDeleted);
        TestUtils.deleteWeblogicDomainResources(domainUidsToBeDeleted);
        if (domain1 != null) {
          TestUtils.verifyAfterDeletion(domain1);
        }
        if (domain2 != null) {
          TestUtils.verifyAfterDeletion(domain2);
        }
      }
    }
    LoggerHelper.getLocal().log(Level.INFO, "SUCCESS - " + testMethodName);
  }


  /**
   * Create operator if its not running and create domain with serverStartPolicy="ADMIN_ONLY".
   * Verify only admin server is created. Make domain configuration change and restart the domain.
   * shutdown by deleting domain CRD. Create domain on existing PV dir, pv is already populated by a
   * shutdown domain.
   *
   * @throws Exception exception
   */
  @Test
  public void testCreateDomainWithStartPolicyAdminOnly() throws Exception {
    Assumptions.assumeTrue(FULLTEST);
    String testMethodName = new Object() {
    }.getClass().getEnclosingMethod().getName();
    logTestBegin(testMethodName);
    LoggerHelper.getLocal().log(Level.INFO,
        "Creating Domain domain & verifing the domain creation");
    // create domain
    Domain domain = null;
    try {
      Map<String, Object> domainMap = createDomainMap(
                        getNewSuffixCount(), testClassName);
      domainMap.put("serverStartPolicy", "ADMIN_ONLY");
      domainMap.put("namespace", domainNS1);
      domain = TestUtils.createDomain(domainMap, false);
      domain.verifyDomainCreated();
      // change domain config by modifying accept backlog on adminserver tuning
      modifyDomainConfig(domain);
      domain.shutdownUsingServerStartPolicy();
      domain.restartUsingServerStartPolicy();
    } finally {
      if (domain != null) {
        // create domain on existing dir
        domain.destroy();
      }
    }

    domain.createDomainOnExistingDirectory();

    LoggerHelper.getLocal().log(Level.INFO, "SUCCESS - " + testMethodName);
  }

  /**
   * Create operator and create domain with pvReclaimPolicy="Recycle" Verify that the PV is deleted
   * once the domain and PVC are deleted.
   *
   * @throws Exception exception
   */
  @Test
  public void testCreateDomainPvReclaimPolicyRecycle() throws Exception {
    Assumptions.assumeTrue(FULLTEST);
    String testMethodName = new Object() {
    }.getClass().getEnclosingMethod().getName();
    logTestBegin(testMethodName);

    LoggerHelper.getLocal().log(Level.INFO,
        "Creating Domain domain & verifing the domain creation");
    // create domain
    Domain domain = null;

    try {
      Map<String, Object> domainMap = createDomainMap(
                  getNewSuffixCount(), testClassName);
      domainMap.put("weblogicDomainStorageReclaimPolicy", "Recycle");
      domainMap.put("clusterType", "CONFIGURED");
      domainMap.put("namespace", domainNS1);

      domain = TestUtils.createDomain(domainMap, false);

      domain.verifyDomainCreated();
    } finally {
      if (domain != null) {
        domain.shutdown();
      }
    }
    domain.deletePvcAndCheckPvReleased();
    LoggerHelper.getLocal().log(Level.INFO, "SUCCESS - " + testMethodName);
  }

  /**
   * Create operator and create domain with mostly default values from sample domain inputs, mainly
   * exposeAdminT3Channel and exposeAdminNodePort which are false by default and verify domain
   * startup and cluster scaling using operator rest endpoint works.
   *
   * <p>Also test samples/scripts/delete-domain/delete-weblogic-domain-resources.sh to delete domain
   * resources
   *
   * @throws Exception exception
   */
  @Test
  public void testCreateDomainWithDefaultValuesInSampleInputs() throws Exception {
    Assumptions.assumeTrue(FULLTEST);
    String testMethodName = new Object() {
    }.getClass().getEnclosingMethod().getName();
    logTestBegin(testMethodName);
    LoggerHelper.getLocal().log(Level.INFO,
        "Creating Domain domain10 & verifing the domain creation");

    // create domain10
    Domain domain = null;
    boolean testCompletedSuccessfully = false;
    try {
      Map<String, Object> domainMap = new HashMap<String, Object>();
      domainMap.put("domainUID", "domainsampledefaults");
      domainMap.put("namespace", domainNS1);
      domainMap.put("resultDir", getResultDir());
      domainMap.put("userProjectsDir", getUserProjectsDir());
      domainMap.put("pvRoot", getPvRoot());

      domain = TestUtils.createDomain(domainMap);
      domain.verifyDomainCreated();
      testBasicUseCases(domain, false);
      // testAdvancedUseCasesForADomain(operator1, domain10);
      testCompletedSuccessfully = true;
    } finally {
      if (domain != null && (JENKINS || testCompletedSuccessfully)) {
        TestUtils.deleteWeblogicDomainResources(domain.getDomainUid());
      }
    }

    LoggerHelper.getLocal().log(Level.INFO, "SUCCESS - " + testMethodName);
  }

  /**
   * Create operator and enable external rest endpoint using the externalOperatorCert and
   * externalOperatorKey defined in the helm chart values instead of the tls secret. This test is
   * for backward compatibility
   *
   * @throws Exception exception
   */
  @Test
  public void testOperatorRestIdentityBackwardCompatibility() throws Exception {
    Assumptions.assumeTrue(FULLTEST);
    String testMethodName = new Object() {
    }.getClass().getEnclosingMethod().getName();
    logTestBegin(testMethodName);
    LoggerHelper.getLocal().log(Level.INFO, "Creating operatorForBackwardCompatibility ");
    Map<String, Object> operatorMap = createOperatorMap(getNewSuffixCount(),
                  true, testClassName);
    Operator operatorForBackwardCompatibility =
        TestUtils.createOperator(operatorMap, Operator.RestCertType.LEGACY);
    operatorForBackwardCompatibility.verifyOperatorExternalRestEndpoint();
    LoggerHelper.getLocal().log(Level.INFO,
        "Operator using legacy REST identity created successfully");
    operatorForBackwardCompatibility.destroy();
    LoggerHelper.getLocal().log(Level.INFO, "SUCCESS - " + testMethodName);
  }

  /**
   * Create operator and enable external rest endpoint using a certificate chain. This test uses the
   * operator backward compatibility operator because that operator is destroyed.
   *
   * @throws Exception exception
   */
  @Test
  public void testOperatorRestUsingCertificateChain() throws Exception {
    Assumptions.assumeTrue(FULLTEST);

    logTestBegin("testOperatorRestUsingCertificateChain");
    LoggerHelper.getLocal().log(Level.INFO, "Creating operatorForBackwardCompatibility");
    Map<String, Object> operatorMap = createOperatorMap(getNewSuffixCount(),
              true, testClassName);
    Operator operatorForRESTCertChain =
        TestUtils.createOperator(operatorMap, RestCertType.CHAIN);
    operatorForRESTCertChain.verifyOperatorExternalRestEndpoint();
    operatorForRESTCertChain.destroy();
    LoggerHelper.getLocal().log(Level.INFO,
        "Operator using legacy REST identity created successfully");
    LoggerHelper.getLocal().log(Level.INFO, "SUCCESS - testOperatorRestUsingCertificateChain");
  }

  /**
   * Create Operator and create domain using domain-in-image option. Verify the domain is started
   * successfully and web application can be deployed and accessed.
   *
   * @throws Exception exception
   */
  @Test
  public void testDomainInImageUsingWlst() throws Exception {
    Assumptions.assumeTrue(FULLTEST);
    String testMethodName = new Object() {
    }.getClass().getEnclosingMethod().getName();
    logTestBegin(testMethodName);

    LoggerHelper.getLocal().log(Level.INFO, "Creating Domain & verifing the domain creation");
    // create domain
    Domain domain = null;
    boolean testCompletedSuccessfully = false;
    try {
      Map<String, Object> domainMap = createDomainInImageMap(
                getNewSuffixCount(), false, testClassName);
      domainMap.put("namespace", domainNS1);
      domainMap.remove("clusterType");
      domain = TestUtils.createDomain(domainMap);
      domain.verifyDomainCreated();
      testBasicUseCases(domain, true);
      testClusterScaling(operator1, domain, false);
      testCompletedSuccessfully = true;
    } finally {
      if (domain != null && (JENKINS || testCompletedSuccessfully)) {
        TestUtils.deleteWeblogicDomainResources(domain.getDomainUid());
      }
    }
    LoggerHelper.getLocal().log(Level.INFO, "SUCCESS - " + testMethodName);
  }

  /**
   * Create Operator and create domain using domain-in-image option. Verify the domain is started
   * successfully and web application can be deployed and accessed.
   *
   * @throws Exception exception
   */
  @Test
  public void testDomainInImageUsingWdt() throws Exception {
    Assumptions.assumeTrue(QUICKTEST);

    String testMethodName = new Object() {
    }.getClass().getEnclosingMethod().getName();
    logTestBegin(testMethodName);

    LoggerHelper.getLocal().log(Level.INFO, "Creating Domain & verifing the domain creation");
    // create domain
    Domain domain = null;
    boolean testCompletedSuccessfully = false;
    try {
      Map<String, Object> domainMap = createDomainInImageMap(
                  getNewSuffixCount(), true, testClassName);
      domainMap.put("namespace", domainNS1);
      domainMap.put(
          "customWdtTemplate",
          BaseTest.getProjectRoot()
              + "/integration-tests/src/test/resources/wdt/config.cluster.topology.yaml");
      domainMap.put("createDomainFilesDir", "wdt");
      domain = TestUtils.createDomain(domainMap);
      domain.verifyDomainCreated();

      testBasicUseCases(domain, false);
      testClusterScaling(operator1, domain, true);
      testCompletedSuccessfully = true;
    } finally {
      // if (domain != null && (JENKINS || testCompletedSuccessfully)) {
      if (domain != null && testCompletedSuccessfully) {
        TestUtils.deleteWeblogicDomainResources(domain.getDomainUid());
        TestUtils.verifyAfterDeletion(domain);
      }
    }
    LoggerHelper.getLocal().log(Level.INFO, "SUCCESS - " + testMethodName);
  }

  private Domain testAdvancedUseCasesForADomain(Operator operator, Domain domain) throws Exception {
    domain.enablePrecreateService();
    testClusterScaling(operator, domain, true);
    domain.verifyServicesCreated(true);
    if (FULLTEST) {
      testDomainLifecyle(operator, domain);
      testOperatorLifecycle(operator, domain);
    }
    return domain;
  }

  private void modifyDomainConfig(Domain domain) throws Exception {
    String adminPod = domain.getDomainUid() + "-" + domain.getAdminServerName();
    String scriptsLocInPod = "/u01/oracle";
    TestUtils.copyFileViaCat(
        BaseTest.getProjectRoot() + "/integration-tests/src/test/resources/modifyAcceptBacklog.py",
        scriptsLocInPod + "/modifyAcceptBacklog.py",
        adminPod,
        domain.getDomainNs());

    TestUtils.copyFileViaCat(
        BaseTest.getProjectRoot() + "/integration-tests/src/test/resources/callpyscript.sh",
        scriptsLocInPod + "/callpyscript.sh",
        adminPod,
        domain.getDomainNs());
    String[] args = {
        scriptsLocInPod + "/modifyAcceptBacklog.py",
        BaseTest.getUsername(),
        BaseTest.getPassword(),
        "t3://" + adminPod + ":" + domain.getDomainMap().get("t3ChannelPort")
    };
    TestUtils.callShellScriptByExecToPod(
        adminPod, domain.getDomainNs(), scriptsLocInPod, "callpyscript.sh", args);
  }

}<|MERGE_RESOLUTION|>--- conflicted
+++ resolved
@@ -13,22 +13,14 @@
 import oracle.kubernetes.operator.utils.Operator;
 import oracle.kubernetes.operator.utils.Operator.RestCertType;
 import oracle.kubernetes.operator.utils.TestUtils;
-<<<<<<< HEAD
 import org.junit.jupiter.api.AfterAll;
 import org.junit.jupiter.api.Assertions;
 import org.junit.jupiter.api.Assumptions;
 import org.junit.jupiter.api.BeforeAll;
+import org.junit.jupiter.api.BeforeEach;
 import org.junit.jupiter.api.MethodOrderer.Alphanumeric;
 import org.junit.jupiter.api.Test;
 import org.junit.jupiter.api.TestMethodOrder;
-=======
-import org.junit.AfterClass;
-import org.junit.Assert;
-import org.junit.Assume;
-import org.junit.Before;
-import org.junit.BeforeClass;
-import org.junit.Test;
->>>>>>> 5da43d80
 
 /**
  * Simple JUnit test file used for testing Operator.
@@ -36,11 +28,7 @@
  * <p>This test is used for creating Operator(s) and multiple domains which are managed by the
  * Operator(s).
  */
-<<<<<<< HEAD
 @TestMethodOrder(Alphanumeric.class)
-=======
-
->>>>>>> 5da43d80
 public class ItOperator extends BaseTest {
   private static Operator operator1;
   private static String domainNS1;
@@ -62,7 +50,7 @@
     initialize(APP_PROPS_FILE, testClassName);
   }
 
-  @Before
+  @BeforeEach
   public void prepare() throws Exception {
 
     createResultAndPvDirs(testClassName);
@@ -84,7 +72,7 @@
    *
    * @throws Exception exception
    */
-  @AfterClass
+  @AfterAll
   public static void staticUnPrepare() throws Exception {
     tearDown(new Object() {
     }.getClass().getEnclosingClass().getSimpleName(), namespaceList.toString());
