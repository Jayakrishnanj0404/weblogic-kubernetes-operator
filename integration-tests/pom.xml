<!-- Copyright (c) 2018, 2019, Oracle Corporation and/or its affiliates. All rights
	reserved. -->
<!-- Licensed under the Universal Permissive License v 1.0 as shown at https://oss.oracle.com/licenses/upl. -->
<project xmlns:xsi="http://www.w3.org/2001/XMLSchema-instance" xmlns="http://maven.apache.org/POM/4.0.0"
         xsi:schemaLocation="http://maven.apache.org/POM/4.0.0 http://maven.apache.org/xsd/maven-4.0.0.xsd">
    <modelVersion>4.0.0</modelVersion>

    <parent>
        <groupId>oracle.kubernetes</groupId>
        <artifactId>operator-parent</artifactId>
        <version>2.3.1</version>
    </parent>

    <artifactId>operator-integration-tests</artifactId>

    <description>Oracle Weblogic Server Kubernetes Operator</description>
    <name>operator-integration-tests</name>
    <packaging>jar</packaging>

    <url>https://oracle.github.io/weblogic-kubernetes-operator</url>
    <inceptionYear>2017</inceptionYear>
    <licenses>
        <license>
            <name>The Universal Permissive License (UPL), Version 1.0</name>
            <url>https://github.com/oracle/weblogic-kubernetes-operator/blob/master/LICENSE</url>
        </license>
    </licenses>

    <properties>
        <src-integration-test>${project.basedir}/src/test/java</src-integration-test>
        <resource-integration-test>${project.basedir}/src/test/resources</resource-integration-test>
    </properties>

    <dependencies>
        <!-- test dependencies -->
        <dependency>
            <!-- note: need to include this before junit since junit includes an obsolete
                version of hamcrest -->
            <groupId>org.hamcrest</groupId>
            <artifactId>hamcrest-junit</artifactId>
            <scope>test</scope>
        </dependency>
        <dependency>
            <groupId>org.junit.jupiter</groupId>
            <artifactId>junit-jupiter</artifactId>
            <version>${junit.jupiter.version}</version>
            <scope>test</scope>
        </dependency>
        <dependency>
            <groupId>org.junit.jupiter</groupId>
            <artifactId>junit-jupiter-api</artifactId>
            <version>${junit.jupiter.version}</version>
            <scope>test</scope>
        </dependency>
        <dependency>
            <groupId>org.junit.jupiter</groupId>
            <artifactId>junit-jupiter-engine</artifactId>
            <version>${junit.jupiter.version}</version>
            <scope>test</scope>
        </dependency>
        <dependency>
            <groupId>org.junit.platform</groupId>
            <artifactId>junit-platform-commons</artifactId>
            <version>${junit.platform.version}</version>
            <scope>test</scope>
        </dependency>
        <dependency>
            <groupId>org.junit.platform</groupId>
            <artifactId>junit-platform-launcher</artifactId>
            <version>${junit.platform.version}</version>
            <scope>test</scope>
        </dependency>
        <dependency>
            <groupId>org.junit.platform</groupId>
            <artifactId>junit-platform-engine</artifactId>
            <version>${junit.platform.version}</version>
            <scope>test</scope>
        </dependency>
        <!--dependency>
            <groupId>org.junit.vintage</groupId>
            <artifactId>junit-vintage-engine</artifactId>
            <version>${junit.vintage.version}</version>
            <scope>test</scope>
        </dependency-->
        <!--dependency>
            <groupId>junit</groupId>
            <artifactId>junit</artifactId>
            <scope>test</scope>
        </dependency-->
        <dependency>
            <groupId>org.glassfish.jersey.core</groupId>
            <artifactId>jersey-client</artifactId>
        </dependency>
        <dependency>
            <groupId>org.glassfish.jersey.media</groupId>
            <artifactId>jersey-media-json-processing</artifactId>
        </dependency>
        <dependency>
            <groupId>org.glassfish.jersey.inject</groupId>
            <artifactId>jersey-hk2</artifactId>
        </dependency>
        <dependency>
            <groupId>com.google.guava</groupId>
            <artifactId>guava</artifactId>
        </dependency>
        <!-- JSON processing: jackson -->
        <dependency>
            <groupId>com.fasterxml.jackson.core</groupId>
            <artifactId>jackson-core</artifactId>
        </dependency>
        <dependency>
            <groupId>com.fasterxml.jackson.core</groupId>
            <artifactId>jackson-annotations</artifactId>
        </dependency>
        <dependency>
            <groupId>com.fasterxml.jackson.core</groupId>
            <artifactId>jackson-databind</artifactId>
        </dependency>
        <dependency>
            <groupId>com.fasterxml.jackson.dataformat</groupId>
            <artifactId>jackson-dataformat-yaml</artifactId>
        </dependency>
        <dependency>
            <groupId>com.fasterxml.jackson.datatype</groupId>
            <artifactId>jackson-datatype-joda</artifactId>
        </dependency>
        <dependency>
            <groupId>org.yaml</groupId>
            <artifactId>snakeyaml</artifactId>
        </dependency>
        <dependency>
            <groupId>io.kubernetes</groupId>
            <artifactId>client-java</artifactId>
            <scope>test</scope>
        </dependency>
        <dependency>
            <groupId>javax.jms</groupId>
            <artifactId>javax.jms-api</artifactId>
        </dependency>
        <dependency>
            <groupId>javax.xml.bind</groupId>
            <artifactId>jaxb-api</artifactId>
        </dependency>
        <dependency>
            <groupId>net.sourceforge.htmlunit</groupId>
            <artifactId>htmlunit</artifactId>
        </dependency>
    </dependencies>

    <build>
        <plugins>
            <plugin>
                <groupId>org.apache.maven.plugins</groupId>
                <artifactId>maven-compiler-plugin</artifactId>
            </plugin>
            <plugin>
                <groupId>org.apache.maven.plugins</groupId>
                <artifactId>maven-release-plugin</artifactId>
            </plugin>
            <plugin>
                <groupId>org.apache.maven.plugins</groupId>
                <artifactId>maven-resources-plugin</artifactId>
            </plugin>
            <plugin>
                <groupId>org.apache.maven.plugins</groupId>
                <artifactId>maven-surefire-plugin</artifactId>
            </plugin>
            <plugin>
                <groupId>org.apache.maven.plugins</groupId>
                <artifactId>maven-jar-plugin</artifactId>
            </plugin>
            <plugin>
                <groupId>org.apache.maven.plugins</groupId>
                <artifactId>maven-pmd-plugin</artifactId>
            </plugin>
            <plugin>
                <groupId>org.apache.maven.plugins</groupId>
                <artifactId>maven-site-plugin</artifactId>
            </plugin>
            <plugin>
                <groupId>org.apache.maven.plugins</groupId>
                <artifactId>maven-clean-plugin</artifactId>
            </plugin>
            <plugin>
                <groupId>org.apache.maven.plugins</groupId>
                <artifactId>maven-checkstyle-plugin</artifactId>
            </plugin>
            <plugin>
                <groupId>org.apache.maven.plugins</groupId>
                <artifactId>maven-install-plugin</artifactId>
            </plugin>
            <plugin>
                <groupId>org.apache.maven.plugins</groupId>
                <artifactId>maven-deploy-plugin</artifactId>
            </plugin>
            <plugin>
                <groupId>com.github.spotbugs</groupId>
                <artifactId>spotbugs-maven-plugin</artifactId>
            </plugin>
            <plugin>
                <groupId>org.jacoco</groupId>
                <artifactId>jacoco-maven-plugin</artifactId>
            </plugin>
            <plugin>
                <groupId>org.codehaus.mojo</groupId>
                <artifactId>exec-maven-plugin</artifactId>
                <executions>
                    <execution>
                        <goals>
                            <goal>java</goal>
                        </goals>
                        <configuration>
                            <skip>${skipITs}</skip>
                        </configuration>
                    </execution>
                    <execution>
                        <id>setupenv</id>
                        <phase>pre-integration-test</phase>
                        <goals>
                            <goal>exec</goal>
                        </goals>
                        <configuration>
                            <environmentVariables>
                                <JRF_ENABLED>${jrf_enabled}</JRF_ENABLED>
                            </environmentVariables>
                            <skip>${skipITs}</skip>
                            <executable>${resource-integration-test}/setupenv.sh</executable>
                        </configuration>
                    </execution>
                </executions>
            </plugin>
            <plugin>
                <groupId>org.codehaus.mojo</groupId>
                <artifactId>build-helper-maven-plugin</artifactId>
                <executions>
                    <execution>
                        <id>add-test-source</id>
                        <phase>generate-test-resources</phase>
                        <goals>
                            <goal>add-test-source</goal>
                        </goals>
                        <configuration>
                            <sources>
                                <source>${src-integration-test}</source>
                            </sources>
                        </configuration>
                    </execution>
                    <execution>
                        <id>add-test-resource</id>
                        <phase>generate-test-resources</phase>
                        <goals>
                            <goal>add-test-resource</goal>
                        </goals>
                        <configuration>
                            <resources>
                                <resource>
                                    <directory>${resource-integration-test}</directory>
                                </resource>
                            </resources>
                        </configuration>
                    </execution>
                </executions>
            </plugin>

            <plugin>
                <groupId>org.apache.maven.plugins</groupId>
                <artifactId>maven-failsafe-plugin</artifactId>
                <configuration>
                    <argLine>
                        --illegal-access=permit
                    </argLine>
                    <encoding>UTF-8</encoding>
                    <argLine>
                        --illegal-access=permit
                    </argLine>
                    <argLine>${failsafeArgLine}</argLine>
                    <failIfNoTests>false</failIfNoTests>
                    <includes>
                        <include>
                            ${includes-failsafe}
                        </include>
                    </includes>
                    <excludes>
                        <exclude>
                            ItMonitoringExporter.java
                        </exclude>
                        <exclude>
                            ${excludes-failsafe}
                        </exclude>
                    </excludes>
<<<<<<< HEAD
                    <!--parallel>${PARALLEL_FAILSAFE}</parallel-->
          			<useUnlimitedThreads>true</useUnlimitedThreads>
=======
                    <parallel>${PARALLEL_FAILSAFE}</parallel>
          			<!-- useUnlimitedThreads>true</useUnlimitedThreads -->
                    <threadCount>7</threadCount>
                    <perCoreThreadCount>false</perCoreThreadCount>
>>>>>>> 6660d816
                </configuration>

                <executions>
                    <execution>
                        <id>integration-tests</id>
                        <goals>
                            <goal>integration-test</goal>
                        </goals>
                        <phase>integration-test</phase>
                        <configuration>
                            <skipTests>${skipITs}</skipTests>
                            <systemPropertyVariables>
                                <java.util.logging.SimpleFormatter.format>%1$tm-%1$td-%1$tY %1$tH:%1$tM:%1$tS %4$-6s
                                    %2$s %5$s%6$s%n
                                </java.util.logging.SimpleFormatter.format>
                            </systemPropertyVariables>
                            <trimStackTrace>false</trimStackTrace>
                        </configuration>
                    </execution>
                    <execution>
                        <id>verify</id>
                        <phase>verify</phase>
                        <goals>
                            <goal>verify</goal>
                        </goals>
                    </execution>
                </executions>
            </plugin>
        </plugins>
    </build>

    <profiles>
        <profile>
            <id>wls-integration-tests</id>
            <properties>
                <skipITs>false</skipITs>
                <excludes-failsafe>**/*Jrf*</excludes-failsafe>
                <jrf_enabled>false</jrf_enabled>
            </properties>
        </profile>
        <profile>
            <id>jrf-integration-tests</id>
            <properties>
                <skipITs>false</skipITs>
                <includes-failsafe>**/ItJrf*</includes-failsafe>
                <jrf_enabled>true</jrf_enabled>
            </properties>
        </profile>
        <profile>
            <id>default</id>
            <activation>
                <activeByDefault>true</activeByDefault>
            </activation>
            <properties>
                <surefireArgLine></surefireArgLine>
                <failsafeArgLine></failsafeArgLine>
                <skipITs>true</skipITs>
                <jrf_enabled>false</jrf_enabled>
            </properties>
        </profile>
        <profile>
            <id>wls-jrf-integration-tests</id>
            <properties>
                <skipITs>false</skipITs>
                <includes-failsafe>**/It*</includes-failsafe>
                <jrf_enabled>true</jrf_enabled>
            </properties>
        </profile>
    </profiles>
</project><|MERGE_RESOLUTION|>--- conflicted
+++ resolved
@@ -288,15 +288,10 @@
                             ${excludes-failsafe}
                         </exclude>
                     </excludes>
-<<<<<<< HEAD
-                    <!--parallel>${PARALLEL_FAILSAFE}</parallel-->
+                    <!--parallel>${PARALLEL_FAILSAFE}</parallel>
           			<useUnlimitedThreads>true</useUnlimitedThreads>
-=======
-                    <parallel>${PARALLEL_FAILSAFE}</parallel>
-          			<!-- useUnlimitedThreads>true</useUnlimitedThreads -->
                     <threadCount>7</threadCount>
-                    <perCoreThreadCount>false</perCoreThreadCount>
->>>>>>> 6660d816
+                    <perCoreThreadCount>false</perCoreThreadCount-->
                 </configuration>
 
                 <executions>
