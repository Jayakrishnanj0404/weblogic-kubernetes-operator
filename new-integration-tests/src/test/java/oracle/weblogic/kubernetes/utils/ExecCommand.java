// Copyright (c) 2018, 2020, Oracle Corporation and/or its affiliates.
// Licensed under the Universal Permissive License v 1.0 as shown at https://oss.oracle.com/licenses/upl.

package oracle.weblogic.kubernetes.utils;

import java.io.BufferedReader;
import java.io.ByteArrayInputStream;
import java.io.ByteArrayOutputStream;
import java.io.IOException;
import java.io.InputStream;
import java.io.InputStreamReader;
import java.io.OutputStream;
import java.util.HashMap;
import java.util.Map;
import java.util.stream.Collectors;

import com.google.common.io.ByteStreams;

/** 
 * Class for executing shell commands from java. 
 */
public class ExecCommand {

  public static ExecResult exec(String command) throws IOException, InterruptedException {
    return exec(command, false, null);
  }

  public static ExecResult exec(
      String command, 
      boolean isRedirectToOut
  ) throws IOException, InterruptedException {
    return exec(command, isRedirectToOut, null);
  }

  /**
   * execute command.
   * @param command command
   * @param isRedirectToOut redirect to out flag
   * @param additionalEnvMap additional environment map
   * @return result
   * @throws IOException if the command failed to execute
   * @throws InterruptedException if the process was interrupted
   */
  public static ExecResult exec(
      String command, 
      boolean isRedirectToOut,
      Map<String, String> additionalEnvMap
  ) throws IOException, InterruptedException {

    Process p = null;
    if (additionalEnvMap == null) {
      p = Runtime.getRuntime().exec(new String[] {"/bin/sh", "-c", command});
    } else {
      // Combine new env vars with existing ones and generate a string array with those values
      // If the 2 maps have a dup key then the additional env map entry will replace the existing.
      Map<String, String> combinedEnvMap = new HashMap();
      combinedEnvMap.putAll(System.getenv());
      combinedEnvMap.putAll(additionalEnvMap);
      String[] envParams = generateNameValueArrayFromMap(combinedEnvMap);
      p = Runtime.getRuntime().exec(new String[] {"/bin/sh", "-c", command}, envParams);
    }

    InputStreamWrapper in = new SimpleInputStreamWrapper(p.getInputStream());
    Thread out = null;

    try {
      if (isRedirectToOut) {
        InputStream i = in.getInputStream();
        @SuppressWarnings("resource")
        CopyingOutputStream copyOut = new CopyingOutputStream(System.out);
        // this makes sense because CopyingOutputStream is an InputStreamWrapper
        in = copyOut;
        out =
            new Thread(
                () -> {
                  try {
                    ByteStreams.copy(i, copyOut);
                  } catch (IOException ex) {
                    ex.printStackTrace();
                  }
                });
        out.start();
      }

      p.waitFor();
<<<<<<< HEAD
      
=======

      // we need to join the thread before we read the stdout so that the saved stdout is complete
>>>>>>> a1155c52
      if (out != null) {
        out.join();
        out = null;
      }
<<<<<<< HEAD
    
=======

>>>>>>> a1155c52
      return new ExecResult(p.exitValue(), read(in.getInputStream()), read(p.getErrorStream()));
    
    } finally {
      // we try to join again if for any reason the code failed before the previous attempt
      if (out != null) {
        out.join();
      }
      p.destroy();
    }
  }

  /**
   * Generate a string array of name=value items, one for each env map entry.
   *
   * @return list of envs
   */
  private static String[] generateNameValueArrayFromMap(Map<String, String> map) {
    int mapSize = map.size();
    String[] strArray = new String[mapSize];
    int i = 0;
    for (Map.Entry<String, String> entry : map.entrySet()) {
      strArray[i++] = entry.getKey() + "=" + entry.getValue();
    }
    return strArray;
  }

  private static String read(InputStream is) throws IOException {
    return new BufferedReader(new InputStreamReader(is)).lines().collect(Collectors.joining("\n"));
  }

  private interface InputStreamWrapper {
    InputStream getInputStream();
  }

  private static class SimpleInputStreamWrapper implements InputStreamWrapper {
    final InputStream in;

    SimpleInputStreamWrapper(InputStream in) {
      this.in = in;
    }

    @Override
    public InputStream getInputStream() {
      return in;
    }
  }

  private static class CopyingOutputStream extends OutputStream implements InputStreamWrapper {
    final OutputStream out;
    final ByteArrayOutputStream copy = new ByteArrayOutputStream();

    CopyingOutputStream(OutputStream out) {
      this.out = out;
    }

    @Override
    public void write(int b) throws IOException {
      out.write(b);
      copy.write(b);
    }

    @Override
    public InputStream getInputStream() {
      return new ByteArrayInputStream(copy.toByteArray());
    }
  }
}<|MERGE_RESOLUTION|>--- conflicted
+++ resolved
@@ -83,21 +83,13 @@
       }
 
       p.waitFor();
-<<<<<<< HEAD
-      
-=======
 
       // we need to join the thread before we read the stdout so that the saved stdout is complete
->>>>>>> a1155c52
       if (out != null) {
         out.join();
         out = null;
       }
-<<<<<<< HEAD
-    
-=======
 
->>>>>>> a1155c52
       return new ExecResult(p.exitValue(), read(in.getInputStream()), read(p.getErrorStream()));
     
     } finally {
