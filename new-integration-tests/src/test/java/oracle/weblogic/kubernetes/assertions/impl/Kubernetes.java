--- conflicted
+++ resolved
@@ -22,12 +22,9 @@
 import io.kubernetes.client.openapi.models.V1ServiceList;
 import io.kubernetes.client.util.ClientBuilder;
 
-<<<<<<< HEAD
+import static oracle.weblogic.kubernetes.actions.impl.primitive.Kubernetes.getPod;
 import static oracle.weblogic.kubernetes.actions.impl.primitive.Kubernetes.getPodCreationTimestamp;
 import static oracle.weblogic.kubernetes.actions.impl.primitive.Kubernetes.getPodRestartVersion;
-=======
-import static oracle.weblogic.kubernetes.actions.impl.primitive.Kubernetes.getPod;
->>>>>>> 24f2579d
 import static oracle.weblogic.kubernetes.extensions.LoggedTest.logger;
 
 public class Kubernetes {
@@ -326,44 +323,6 @@
   }
 
   /**
-<<<<<<< HEAD
-   * Returns the V1Pod object given the following parameters.
-   * @param namespace in which to check for the pod existence
-   * @param labelSelector in the format "weblogic.domainUID in (%s)"
-   * @param podName name of the pod to return
-   * @return V1Pod object if found otherwise null
-   * @throws ApiException when there is error in querying the cluster
-   */
-  public static V1Pod getPod(String namespace, String labelSelector, String podName) throws ApiException {
-    V1PodList v1PodList =
-        coreV1Api.listNamespacedPod(
-            namespace, // namespace in which to look for the pods.
-            Boolean.FALSE.toString(), // // pretty print output.
-            Boolean.FALSE, // allowWatchBookmarks requests watch events with type "BOOKMARK".
-            null, // continue to query when there is more results to return.
-            null, // selector to restrict the list of returned objects by their fields
-            labelSelector, // selector to restrict the list of returned objects by their labels.
-            null, // maximum number of responses to return for a list call.
-            null, // shows changes that occur after that particular version of a resource.
-            null, // Timeout for the list/watch call.
-            Boolean.FALSE // Watch for changes to the described resources.
-        );
-    for (V1Pod item : v1PodList.getItems()) {
-      if (item.getMetadata().getName().contains(podName.trim())) {
-        logger.info(String.format("Pod Name: %s, Pod Namespace: %s, Pod UID: %s, Pod Status: %s",
-            item.getMetadata().getName(),
-            item.getMetadata().getNamespace(),
-            item.getMetadata().getUid(),
-            item.getStatus().getPhase()));
-        return item;
-      }
-    }
-    return null;
-  }
-
-  /**
-=======
->>>>>>> 24f2579d
    * Checks if a Kubernetes service object exists in a given namespace.
    * @param serviceName name of the service to check for
    * @param label the key value pair with which the service is decorated with
