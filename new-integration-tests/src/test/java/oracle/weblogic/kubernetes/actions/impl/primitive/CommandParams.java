// Copyright (c) 2020, Oracle Corporation and/or its affiliates.
// Licensed under the Universal Permissive License v 1.0 as shown at https://oss.oracle.com/licenses/upl.

package oracle.weblogic.kubernetes.actions.impl.primitive;

import java.util.Map;

/**
 * Contains the parameters for executing a command.
 */

public class CommandParams {

  // The command to execute
  private String command;
 
  // The env variables that are needed for running a command
  private Map<String, String> env;

  // Whether the output of the command is redirected to system out
  private boolean redirect = true;
  
<<<<<<< HEAD
  // Whether the stdout of the command needs to be saved
  private boolean saveStdOut = false;

  // The stdout of the command run 
  private String stdOut;
  
=======
  // Whether the results of the command need to be saved
  private boolean saveResults = false;

  // The stdout of the command execution 
  private String stdout;
  
  // The stderr of the command execution
  private String stderr;
  

>>>>>>> 394e57de
  public CommandParams defaults() {
    return this;
  }

  public CommandParams command(String command) {
    this.command = command;
    return this;
  }

  public String command() {
    return command;
  }
  
  public CommandParams env(Map<String, String> env) {
    this.env = env;
    return this;
  }

  public Map<String, String> env() {
    return env;
  }

  public CommandParams redirect(boolean redirect) {
    this.redirect = redirect;
    return this;
  }

  public boolean redirect() {
    return redirect;
  }
  
<<<<<<< HEAD
  public CommandParams saveStdOut(boolean saveStdOut) {
    this.saveStdOut = saveStdOut;
    return this;
  }

  public boolean saveStdOut() {
    return saveStdOut;
  }
 
  public CommandParams stdOut(String stdOut) {
    this.stdOut = stdOut;
    return this;
  }

  public String stdOut() {
    return stdOut;
=======
  public CommandParams saveResults(boolean saveResults) {
    this.saveResults = saveResults;
    return this;
  }

  public boolean saveResults() {
    return saveResults;
  }
 
  public CommandParams stderr(String stderr) {
    this.stderr = stderr;
    return this;
  }

  public String stderr() {
    return stderr;
  }
 
  public CommandParams stdout(String stdout) {
    this.stdout = stdout;
    return this;
  }

  public String stdout() {
    return stdout;
>>>>>>> 394e57de
  }
 
}<|MERGE_RESOLUTION|>--- conflicted
+++ resolved
@@ -20,14 +20,6 @@
   // Whether the output of the command is redirected to system out
   private boolean redirect = true;
   
-<<<<<<< HEAD
-  // Whether the stdout of the command needs to be saved
-  private boolean saveStdOut = false;
-
-  // The stdout of the command run 
-  private String stdOut;
-  
-=======
   // Whether the results of the command need to be saved
   private boolean saveResults = false;
 
@@ -37,8 +29,6 @@
   // The stderr of the command execution
   private String stderr;
   
-
->>>>>>> 394e57de
   public CommandParams defaults() {
     return this;
   }
@@ -70,24 +60,6 @@
     return redirect;
   }
   
-<<<<<<< HEAD
-  public CommandParams saveStdOut(boolean saveStdOut) {
-    this.saveStdOut = saveStdOut;
-    return this;
-  }
-
-  public boolean saveStdOut() {
-    return saveStdOut;
-  }
- 
-  public CommandParams stdOut(String stdOut) {
-    this.stdOut = stdOut;
-    return this;
-  }
-
-  public String stdOut() {
-    return stdOut;
-=======
   public CommandParams saveResults(boolean saveResults) {
     this.saveResults = saveResults;
     return this;
@@ -113,7 +85,5 @@
 
   public String stdout() {
     return stdout;
->>>>>>> 394e57de
   }
- 
 }