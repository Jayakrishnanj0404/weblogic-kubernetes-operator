--- conflicted
+++ resolved
@@ -39,7 +39,6 @@
 import oracle.weblogic.kubernetes.actions.impl.primitive.Docker;
 import oracle.weblogic.kubernetes.actions.impl.primitive.Helm;
 import oracle.weblogic.kubernetes.actions.impl.primitive.HelmParams;
-import oracle.weblogic.kubernetes.actions.impl.primitive.Kubernetes;
 import oracle.weblogic.kubernetes.actions.impl.primitive.WebLogicImageTool;
 import oracle.weblogic.kubernetes.actions.impl.primitive.WitParams;
 import oracle.weblogic.kubernetes.utils.ExecResult;
@@ -616,12 +615,8 @@
   /**
    * Execute a command in a container of a Kubernetes pod.
    *
-<<<<<<< HEAD
    * @param namespace The Kubernertes namespace that the pod is in
    * @param podName The name of the Kubernetes pod where the command is expected to run
-=======
-   * @param pod  The pod where the command is to be run
->>>>>>> 1531bd1a
    * @param containerName The container in the Pod where the command is to be run. If no
    *                         container name is provided than the first container in the Pod is used.
    * @param redirectToStdout copy process output to stdout
@@ -631,7 +626,6 @@
    * @throws ApiException if Kubernetes client API call fails
    * @throws InterruptedException if any thread has interrupted the current thread
    */
-<<<<<<< HEAD
   public static ExecResult execCommand(
       String namespace,
       String podName,
@@ -647,26 +641,7 @@
       throw new IllegalArgumentException(
           String.format("The pod %s does not exist in namespace %s!", podName, namespace));
     }
-=======
-  public static ExecResult execCommand(V1Pod pod, String containerName, boolean redirectToStdout,
-                                       String... command)
-      throws IOException, ApiException, InterruptedException {
->>>>>>> 1531bd1a
     return Exec.exec(pod, containerName, redirectToStdout, command);
-  }
-  
-  /**
-   * Get the creationTimestamp for a given pod with following parameters.
-   *
-   * @param namespace namespace in which to check for the pod existence
-   * @param labelSelector in the format "weblogic.domainUID in (%s)"
-   * @param podName name of the pod
-   * @return creationTimestamp from metadata section of the Pod
-   * @throws ApiException if Kubernetes client API call fails
-   **/
-  public static String getPodCreationTimestamp(String namespace, String labelSelector, String podName) 
-      throws ApiException {
-    return Kubernetes.getPodCreationTimestamp(namespace, labelSelector, podName);
   }
 
   // ----------------------   pod  ---------------------------------
