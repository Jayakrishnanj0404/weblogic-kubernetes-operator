// Copyright (c) 2020, Oracle Corporation and/or its affiliates.
// Licensed under the Universal Permissive License v 1.0 as shown at https://oss.oracle.com/licenses/upl.

package oracle.weblogic.kubernetes.actions;

import java.util.List;

import com.google.gson.JsonObject;
import io.kubernetes.client.custom.V1Patch;
import io.kubernetes.client.openapi.ApiException;
import io.kubernetes.client.openapi.models.V1ClusterRoleBinding;
import io.kubernetes.client.openapi.models.V1ConfigMap;
import io.kubernetes.client.openapi.models.V1PersistentVolume;
import io.kubernetes.client.openapi.models.V1PersistentVolumeClaim;
import io.kubernetes.client.openapi.models.V1Secret;
import io.kubernetes.client.openapi.models.V1Service;
import io.kubernetes.client.openapi.models.V1ServiceAccount;
import oracle.weblogic.domain.DomainList;
import oracle.weblogic.kubernetes.actions.impl.AppBuilder;
import oracle.weblogic.kubernetes.actions.impl.AppParams;
import oracle.weblogic.kubernetes.actions.impl.ClusterRoleBinding;
import oracle.weblogic.kubernetes.actions.impl.ConfigMap;
import oracle.weblogic.kubernetes.actions.impl.Domain;
import oracle.weblogic.kubernetes.actions.impl.Namespace;
import oracle.weblogic.kubernetes.actions.impl.Operator;
import oracle.weblogic.kubernetes.actions.impl.OperatorParams;
import oracle.weblogic.kubernetes.actions.impl.PersistentVolume;
import oracle.weblogic.kubernetes.actions.impl.PersistentVolumeClaim;
import oracle.weblogic.kubernetes.actions.impl.Secret;
import oracle.weblogic.kubernetes.actions.impl.Service;
import oracle.weblogic.kubernetes.actions.impl.ServiceAccount;
import oracle.weblogic.kubernetes.actions.impl.Traefik;
import oracle.weblogic.kubernetes.actions.impl.TraefikParams;
import oracle.weblogic.kubernetes.actions.impl.primitive.Docker;
import oracle.weblogic.kubernetes.actions.impl.primitive.Helm;
import oracle.weblogic.kubernetes.actions.impl.primitive.HelmParams;
import oracle.weblogic.kubernetes.actions.impl.primitive.WebLogicImageTool;
import oracle.weblogic.kubernetes.actions.impl.primitive.WitParams;

// this class essentially delegates to the impl classes, and "hides" all of the
// detail impl classes - tests would only ever call methods in here, never
// directly call the methods in the impl classes
public class TestActions {
  // ----------------------   operator  ---------------------------------

  /**
   * Install WebLogic Kubernetes Operator.
   *
   * @param params operator parameters for Helm values
   * @return true if the operator is successfully installed, false otherwise.
   */
  public static boolean installOperator(OperatorParams params) {
    return Operator.install(params);
  }

  /**
   * Upgrade existing Operator release.
   *
   * @param params operator parameters for Helm values
   * @return true if the operator is successfully upgraded, false otherwise.
   */
  public static boolean upgradeOperator(OperatorParams params) {
    return Operator.upgrade(params);
  }

  /**
   * Makes a REST call to the Operator to scale the domain.
   *
   * @param domainUid domainUid of the domain
   * @param clusterName cluster in the domain to scale
   * @param numOfServers number of servers to scale upto.
   * @return true on success, false otherwise
   */
  public static boolean scaleDomain(String domainUid, String clusterName, int numOfServers) {
    return Operator.scaleDomain(domainUid, clusterName, numOfServers);
  }

  /**
   * Uninstall the Operator release.
   *
   * @param params the parameters to Helm uninstall command, release name and namespace
   * @return true on success, false otherwise
   */

  public static boolean uninstallOperator(HelmParams params) {
    return Operator.uninstall(params);
  }

  /**
   * Image Name for the Operator. Uses branch name for image tag in local runs
   * and branch name, build id for image tag in Jenkins runs.
   * @return image name
   */
  public static String getOperatorImageName() {
    return Operator.getImageName();
  }

  /**
   * Builds a Docker Image for the Oracle WebLogic Kubernetes Operator.
   * @param image image name and tag in 'name:tag' format
   * @return true on success
   */
  public static boolean buildOperatorImage(String image) {
    return Operator.buildImage(image);
  }
  // ----------------------   domain  -----------------------------------

  /**
   * Create Domain Custom Resource.
   *
   * @param domain Domain custom resource model object
   * @return true on success, false otherwise
   */
  public static boolean createDomainCustomResource(oracle.weblogic.domain.Domain domain)
      throws ApiException {
    return Domain.createDomainCustomResource(domain);
  }

  /**
   * List Domain Custom Resources.
   *
   * @param namespace name of namespace
   * @return List of Domain Custom Resources
   */
  public static DomainList listDomainCustomResources(String namespace) {
    return Domain.listDomainCustomResources(namespace);
  }

  /**
   * Get the Domain Custom Resource.
   *
   * @param domainUid unique domain identifier
   * @param namespace name of namespace
   * @return Domain Custom Resource or null if Domain does not exist
   * @throws ApiException if Kubernetes client API call fails
   */
  public static oracle.weblogic.domain.Domain getDomainCustomResource(String domainUid,
      String namespace) throws ApiException {
    return Domain.getDomainCustomResource(domainUid, namespace);
  }

  /**
   * Shutdown the domain.
   *
   * @param domainUid unique domain identifier
   * @param namespace name of namespace
   * @return true on success, false otherwise
   */
  public static boolean shutdown(String domainUid, String namespace) {
    return Domain.shutdown(domainUid, namespace);
  }

  /**
   * Restart the domain.
   *
   * @param domainUid unique domain identifier
   * @param namespace name of namespace
   * @return true on success, false otherwise
   */
  public static boolean restart(String domainUid, String namespace) {
    return Domain.restart(domainUid, namespace);
  }

  /**
   * Delete a Domain Custom Resource.
   *
   * @param domainUid unique domain identifier
   * @param namespace name of namespace
   * @return true on success, false otherwise
   */
  public static boolean deleteDomainCustomResource(String domainUid, String namespace) {
    return Domain.deleteDomainCustomResource(domainUid, namespace);
  }

  /**
   * Patch the Domain Custom Resource.
   *
   * @param domainUid unique domain identifier
   * @param namespace name of namespace
   * @param patch patch data in format matching the specified media type
   * @param patchFormat one of the following types used to identify patch document:
   *     "application/json-patch+json", "application/merge-patch+json",
   * @return true if successful, false otherwise
   */
  public static boolean patchDomainCustomResource(String domainUid, String namespace, V1Patch patch,
      String patchFormat) {
    return Domain.patchDomainCustomResource(domainUid, namespace, patch, patchFormat);
  }

  // ------------------------   ingress controller ----------------------

  /**
   * Install Traefik Operator.
   *
   * @param params parameters for Helm values
   * @return true on success, false otherwise
   */
  public static boolean installTraefik(TraefikParams params) {
    return Traefik.install(params);
  }

  /**
   * Create Traefik Ingress.
   *
   * @param params the params to Helm install command, including release name, chartDir and wls domain namespace
   * @param domainUid WebLogic domainUid to create the ingress
   * @param traefikHostname the hostname for the ingress
   * @return true on success, false otherwise
   */
  public static boolean createIngress(HelmParams params, String domainUid, String traefikHostname) {
    return Traefik.createIngress(params, domainUid, traefikHostname);
  }

  /**
   * Upgrade Traefik release.
   *
   * @param params parameters for Helm values
   * @return true on success, false otherwise
   */
  public static boolean upgradeTraefik(TraefikParams params) {
    return Traefik.upgrade(params);
  }

  /**
   * Uninstall the Traefik release.
   *
   * @param params the parameters to Helm uninstall command, release name and namespace
   * @return true on success, false otherwise
   */
  public static boolean uninstallTraefik(HelmParams params) {
    return Traefik.uninstall(params);
  }

  /**
   * Uninstall the ingress.
   *
   * @param params the parameters to Helm uninstall command, including release name and wls domain namespace containing
   *               the ingress
   * @return true on success, false otherwise
   */
  public static boolean uninstallIngress(HelmParams params) {
    return Traefik.uninstallIngress(params);
  }

  // -------------------------  namespaces -------------------------------

  /**
   * Create Kubernetes namespace.
   *
   * @param name the name of the namespace
   * @return true on success, false otherwise
   * @throws ApiException if Kubernetes client API call fails
   */
  public static boolean createNamespace(String name) throws ApiException {
    return new Namespace().name(name).create();
  }

  /**
   * Create a namespace with unique name.
   *
   * @return true on success, false otherwise
   * @throws ApiException if Kubernetes client API call fails
   */
  public static String createUniqueNamespace() throws ApiException {
    String name = Namespace.uniqueName();
    new Namespace().name(name).create();
    return name;
  }

  /**
   * List of namespaces in Kubernetes cluster.
   *
   * @return List of names of all namespaces in Kubernetes cluster
   * @throws ApiException if Kubernetes client API call fails
   */
  public static List<String> listNamespaces() throws ApiException {
    return Namespace.listNamespaces();
  }

  /**
   * Delete a Kubernetes namespace.
   *
   * @param namespace name of namespace
   * @return true if successful, false otherwise
   */
  public static boolean deleteNamespace(String namespace) {
    return Namespace.delete(namespace);
  }

  // ------------------------ Docker image  -------------------------

  /**
   * Create a WITParams that contains the parameters for executing a WIT command.
   *
   * @return an instance of WITParams that contains the default values
   */
  public static WitParams defaultWitParams() {
    return
        WebLogicImageTool.defaultWitParams();
  }

  /**
   * Create an image using WDT models using WebLogic Image Tool.
   *
   * @param params - the parameters for creating a model-in-image Docker image
   * @return true if the operation succeeds
   */
  public static boolean createMiiImage(WitParams params) {
    return
        WebLogicImageTool
            .withParams(params)
            .updateImage();
  }

  // -------------------------   pv/pvc  ---------------------------------

  /**
   * Create a Kubernetes Persistent Volume.
   *
   * @param persistentVolume V1PersistentVolume object containing persistent volume
   *     configuration data
   * @return true if successful
   * @throws ApiException if Kubernetes client API call fails
   */
  public static boolean createPersistentVolume(V1PersistentVolume persistentVolume) throws ApiException {
    return PersistentVolume.create(persistentVolume);
  }

  /**
   * Delete the Kubernetes Persistent Volume.
   *
   * @param name name of the Persistent Volume
   * @return true if successful, false otherwise
   */
  public static boolean deletePersistentVolume(String name) {
    return PersistentVolume.delete(name);
  }

  /**
   * Create a Kubernetes Persistent Volume Claim.
   *
   * @param persistentVolumeClaim V1PersistentVolumeClaim object containing Kubernetes
   *     persistent volume claim configuration data
   * @return true if successful
   * @throws ApiException if Kubernetes client API call fails
   */
  public static boolean createPersistentVolumeClaim(V1PersistentVolumeClaim persistentVolumeClaim)
      throws ApiException {
    return PersistentVolumeClaim.create(persistentVolumeClaim);
  }

  /**
   * Delete the Kubernetes Persistent Volume Claim.
   *
   * @param name name of the Persistent Volume Claim
   * @param namespace name of the namespace
   * @return true if successful, false otherwise
   */
  public static boolean deletePersistentVolumeClaim(String name, String namespace) {
    return PersistentVolumeClaim.delete(name, namespace);
  }

  // --------------------------  secret  ----------------------------------

  /**
   * Create a Kubernetes Secret.
   *
   * @param secret V1Secret object containing Kubernetes secret configuration data
   * @return true if successful
   * @throws ApiException if Kubernetes client API call fails
   */
  public static boolean createSecret(V1Secret secret) throws ApiException {
    return Secret.create(secret);
  }

  /**
   * Delete Kubernetes Secret.
   *
   * @param name name of the Secret
   * @param namespace name of namespace
   * @return true if successful, false otherwise
   */
  public static boolean deleteSecret(String name, String namespace) {
    return Secret.delete(name, namespace);
  }

  // -------------------------- config map ---------------------------------

  /**
   * Create Kubernetes Config Map.
   *
   * @param configMap V1ConfigMap object containing config map configuration data
   * @return true on success
   * @throws ApiException if Kubernetes client API call fails
   */
  public static boolean createConfigMap(V1ConfigMap configMap) throws ApiException {
    return ConfigMap.create(configMap);
  }

  /**
   /**
   * Delete Kubernetes Config Map.
   *
   * @param name name of the Config Map
   * @param namespace name of namespace
   * @return true if successful, false otherwise
   */
  public static boolean deleteConfigMap(String name, String namespace) {
    return ConfigMap.delete(name, namespace);
  }

  // -------------------------- Service ---------------------------------

  /**
   * Create Kubernetes Service.
   *
   * @param service V1Service object containing service configuration data
   * @return true if successful
   * @throws ApiException if Kubernetes client API call fails
   */
  public static boolean createService(V1Service service) throws ApiException {
    return Service.create(service);
  }

  /**
   * Delete Kubernetes Service.
   *
   * @param name name of the Service
   * @param namespace name of namespace
   * @return true if successful
   */
  public static boolean deleteService(String name, String namespace) {
    return Service.delete(name, namespace);
  }

  // ------------------------ service account  --------------------------

  /**
   * Create a Kubernetes Service Account.
   *
   * @param serviceAccount V1ServiceAccount object containing service account configuration data
   * @return true on success, false otherwise
   * @throws ApiException if Kubernetes client API call fails
   */
  public static boolean createServiceAccount(V1ServiceAccount serviceAccount) throws ApiException {
    return ServiceAccount.create(serviceAccount);
  }

  /**
   * Delete a Kubernetes Service Account.
   *
   * @param name name of the Service Account
   * @param namespace name of namespace
   * @return true if successful, false otherwise
   */
  public static boolean deleteServiceAccount(String name, String namespace) {
    return ServiceAccount.delete(name, namespace);
  }

  // ----------------------- Role-based access control (RBAC)   ---------------------------

  /**
   * Create a Cluster Role Binding.
   *
   * @param clusterRoleBinding V1ClusterRoleBinding object containing role binding configuration
   *     data
   * @return true if successful
   * @throws ApiException if Kubernetes client API call fails
   */
  public static boolean createClusterRoleBinding(V1ClusterRoleBinding clusterRoleBinding)
      throws ApiException {
    return ClusterRoleBinding.create(clusterRoleBinding);
  }

  /**
   * Delete Cluster Role Binding.
   *
   * @param name name of cluster role binding
   * @return true if successful, false otherwise
   */
  public static boolean deleteClusterRoleBinding(String name) {
    return ClusterRoleBinding.delete(name);
  }

  // ----------------------- Helm -----------------------------------

  /**
   * List releases.
   *
   * @param params namespace
   * @return true on success
   */
  public static boolean helmList(HelmParams params) {
    return Helm.list(params);
  }

  // ------------------------ Application Builder  -------------------------

  /**
   * Create an AppParams instance that contains the default values.
   *
   * @return an AppParams instance that contains the default values
   */
  public static AppParams defaultAppParams() {
    return
        AppBuilder.defaultAppParams();
  }

  /**
   * Create an application archive that can be used by WebLogic Image Tool
   * to create an image with the application for a model-in-image use case.
   *
   * @param params the parameters for creating a model-in-image Docker image
   * @return true if the operation succeeds
   */
  public static boolean buildAppArchive(AppParams params) {
    return
        AppBuilder
            .withParams(params)
            .build();
  }

  // ------------------------ Docker --------------------------------------

  /**
   * Log in to a Docker registry.
   * @param registryName registry name
   * @param username user
   * @param password password
   * @return true if successfull
   */
  public static boolean dockerLogin(String registryName, String username, String password) {
    return Docker.login(registryName, username, password);
  }

  /**
   * Push an image to a registry.
   * @param image fully qualified docker image, image name:image tag
   * @return true if successfull
   */
  public static boolean dockerPush(String image) {
    return Docker.push(image);
  }

  /**
   * Delete docker image.
   * @param image image name:image tag
   * @return true if delete image is successful
   */
  public static boolean deleteImage(String image) {
    return Docker.deleteImage(image);
  }

<<<<<<< HEAD
  // ------------------------ Ingress -------------------------------------

  /**
   * Get a list of ingress names in the specified namespace.
   *
   * @param namespace in which to list all the ingresses
   * @return list of ingress names in the specified namespace
   * @throws Exception if any error occurs
   */
  public static List<String> getIngressList(String namespace) throws Exception {
    return Traefik.getIngressList(namespace);
=======
  /**
   * Create Docker registry configuration in json object.
   * @param username username for the Docker registry
   * @param password password for the Docker registry
   * @param email email for the Docker registry
   * @param registry Docker registry name
   * @return json object for the Docker registry configuration
   */
  public static JsonObject createDockerConfigJson(String username, String password, String email, String registry) {
    return Docker.createDockerConfigJson(username, password, email, registry);
>>>>>>> 2b99fafa
  }

  // ------------------------ where does this go  -------------------------

  /**
   * Deploy the application to the given target.
   *
   * @param appName     the name of the application
   * @param appLocation location of the war/ear file
   * @param t3Url       the t3 url to connect
   * @param username    username
   * @param password    password
   * @param target      the name of the target
   * @return true on success, false otherwise
   */
  public static boolean deployApplication(String appName, String appLocation, String t3Url,
                                          String username, String password, String target) {
    return true;
  }
}<|MERGE_RESOLUTION|>--- conflicted
+++ resolved
@@ -551,7 +551,6 @@
     return Docker.deleteImage(image);
   }
 
-<<<<<<< HEAD
   // ------------------------ Ingress -------------------------------------
 
   /**
@@ -563,7 +562,8 @@
    */
   public static List<String> getIngressList(String namespace) throws Exception {
     return Traefik.getIngressList(namespace);
-=======
+  }
+
   /**
    * Create Docker registry configuration in json object.
    * @param username username for the Docker registry
@@ -574,7 +574,6 @@
    */
   public static JsonObject createDockerConfigJson(String username, String password, String email, String registry) {
     return Docker.createDockerConfigJson(username, password, email, registry);
->>>>>>> 2b99fafa
   }
 
   // ------------------------ where does this go  -------------------------
