// Copyright (c) 2020, Oracle Corporation and/or its affiliates.
// Licensed under the Universal Permissive License v 1.0 as shown at https://oss.oracle.com/licenses/upl.

package oracle.weblogic.kubernetes;

import java.io.IOException;
import java.text.DateFormat;
import java.text.SimpleDateFormat;
import java.util.ArrayList;
import java.util.Arrays;
import java.util.Collections;
import java.util.Date;
import java.util.HashMap;
import java.util.List;
import java.util.Map;
import java.util.concurrent.TimeUnit;

import com.google.gson.JsonObject;
import io.kubernetes.client.custom.V1Patch;
import io.kubernetes.client.openapi.ApiException;
import io.kubernetes.client.openapi.models.V1EnvVar;
import io.kubernetes.client.openapi.models.V1LocalObjectReference;
import io.kubernetes.client.openapi.models.V1ObjectMeta;
import io.kubernetes.client.openapi.models.V1Secret;
import io.kubernetes.client.openapi.models.V1SecretReference;
import io.kubernetes.client.openapi.models.V1ServiceAccount;
import oracle.weblogic.domain.AdminServer;
import oracle.weblogic.domain.AdminService;
import oracle.weblogic.domain.Channel;
import oracle.weblogic.domain.Cluster;
import oracle.weblogic.domain.Configuration;
import oracle.weblogic.domain.Domain;
import oracle.weblogic.domain.DomainSpec;
import oracle.weblogic.domain.Model;
import oracle.weblogic.domain.ServerPod;
import oracle.weblogic.kubernetes.actions.impl.OperatorParams;
import oracle.weblogic.kubernetes.actions.impl.primitive.HelmParams;
import oracle.weblogic.kubernetes.annotations.IntegrationTest;
import oracle.weblogic.kubernetes.annotations.Namespaces;
import oracle.weblogic.kubernetes.annotations.tags.MustNotRunInParallel;
import oracle.weblogic.kubernetes.annotations.tags.Slow;
import oracle.weblogic.kubernetes.extensions.LoggedTest;
import oracle.weblogic.kubernetes.utils.ExecResult;
import org.awaitility.core.ConditionFactory;
import org.junit.jupiter.api.AfterAll;
import org.junit.jupiter.api.BeforeAll;
import org.junit.jupiter.api.DisplayName;
import org.junit.jupiter.api.MethodOrderer;
import org.junit.jupiter.api.Order;
import org.junit.jupiter.api.Test;
import org.junit.jupiter.api.TestMethodOrder;

import static java.util.concurrent.TimeUnit.MINUTES;
import static java.util.concurrent.TimeUnit.SECONDS;
import static oracle.weblogic.kubernetes.TestConstants.OPERATOR_CHART_DIR;
import static oracle.weblogic.kubernetes.TestConstants.OPERATOR_RELEASE_NAME;
import static oracle.weblogic.kubernetes.TestConstants.REPO_DUMMY_VALUE;
import static oracle.weblogic.kubernetes.TestConstants.REPO_EMAIL;
import static oracle.weblogic.kubernetes.TestConstants.REPO_NAME;
import static oracle.weblogic.kubernetes.TestConstants.REPO_PASSWORD;
import static oracle.weblogic.kubernetes.TestConstants.REPO_REGISTRY;
import static oracle.weblogic.kubernetes.TestConstants.REPO_SECRET_NAME;
import static oracle.weblogic.kubernetes.TestConstants.REPO_USERNAME;
import static oracle.weblogic.kubernetes.actions.ActionConstants.ARCHIVE_DIR;
import static oracle.weblogic.kubernetes.actions.ActionConstants.DOWNLOAD_DIR;
import static oracle.weblogic.kubernetes.actions.ActionConstants.MODEL_DIR;
import static oracle.weblogic.kubernetes.actions.ActionConstants.WDT_VERSION;
import static oracle.weblogic.kubernetes.actions.ActionConstants.WIT_BUILD_DIR;
import static oracle.weblogic.kubernetes.actions.TestActions.buildAppArchive;
import static oracle.weblogic.kubernetes.actions.TestActions.createDockerConfigJson;
import static oracle.weblogic.kubernetes.actions.TestActions.createDomainCustomResource;
import static oracle.weblogic.kubernetes.actions.TestActions.createMiiImage;
import static oracle.weblogic.kubernetes.actions.TestActions.createSecret;
import static oracle.weblogic.kubernetes.actions.TestActions.createServiceAccount;
import static oracle.weblogic.kubernetes.actions.TestActions.defaultAppParams;
import static oracle.weblogic.kubernetes.actions.TestActions.defaultWitParams;
import static oracle.weblogic.kubernetes.actions.TestActions.deleteDomainCustomResource;
import static oracle.weblogic.kubernetes.actions.TestActions.deleteImage;
import static oracle.weblogic.kubernetes.actions.TestActions.dockerLogin;
import static oracle.weblogic.kubernetes.actions.TestActions.dockerPush;
import static oracle.weblogic.kubernetes.actions.TestActions.execCommand;
import static oracle.weblogic.kubernetes.actions.TestActions.getOperatorImageName;
import static oracle.weblogic.kubernetes.actions.TestActions.getPodCreationTimestamp;
import static oracle.weblogic.kubernetes.actions.TestActions.installOperator;
import static oracle.weblogic.kubernetes.actions.TestActions.patchDomainCustomResource;
import static oracle.weblogic.kubernetes.actions.TestActions.upgradeOperator;
import static oracle.weblogic.kubernetes.assertions.TestAssertions.appAccessibleInPod;
import static oracle.weblogic.kubernetes.assertions.TestAssertions.appAccessibleInPodKubectl;
import static oracle.weblogic.kubernetes.assertions.TestAssertions.appNotAccessibleInPod;
import static oracle.weblogic.kubernetes.assertions.TestAssertions.doesImageExist;
import static oracle.weblogic.kubernetes.assertions.TestAssertions.domainExists;
import static oracle.weblogic.kubernetes.assertions.TestAssertions.domainResourceImagePatched;
import static oracle.weblogic.kubernetes.assertions.TestAssertions.isHelmReleaseDeployed;
import static oracle.weblogic.kubernetes.assertions.TestAssertions.operatorIsReady;
import static oracle.weblogic.kubernetes.assertions.TestAssertions.podExists;
import static oracle.weblogic.kubernetes.assertions.TestAssertions.podImagePatched;
import static oracle.weblogic.kubernetes.assertions.TestAssertions.podReady;
import static oracle.weblogic.kubernetes.assertions.TestAssertions.podRestarted;
import static oracle.weblogic.kubernetes.assertions.TestAssertions.serviceExists;
import static oracle.weblogic.kubernetes.utils.FileUtils.checkDirectory;
import static oracle.weblogic.kubernetes.utils.FileUtils.cleanupDirectory;
import static org.awaitility.Awaitility.with;
import static org.junit.jupiter.api.Assertions.assertDoesNotThrow;
import static org.junit.jupiter.api.Assertions.assertEquals;
import static org.junit.jupiter.api.Assertions.assertFalse;
import static org.junit.jupiter.api.Assertions.assertNotNull;
import static org.junit.jupiter.api.Assertions.assertTrue;
import static org.junit.jupiter.api.Assertions.fail;

// Test to create model in image domain and verify the domain started successfully
@TestMethodOrder(MethodOrderer.OrderAnnotation.class)
@DisplayName("Test to create model in image domain and start the domain")
@IntegrationTest
class ItMiiDomain implements LoggedTest {

  // mii constants
  private static final String WDT_MODEL_FILE = "model1-wls.yaml";
  private static final String MII_IMAGE_NAME = "mii-image";
  private static final String APP_NAME = "sample-app";

  // domain constants
  private static final String DOMAIN_VERSION = "v7";
  private static final String API_VERSION = "weblogic.oracle/" + DOMAIN_VERSION;
  
  // application constants
  private static final String APP_RESPONSE_V1 = "Hello World, you have reached server managed-server";
  private static final String APP_RESPONSE_V2 = "Hello World AGAIN, you have reached server managed-server";
  private static final String APP_RESPONSE_V3 = "How are you doing! You have reached server managed-server";

  private static final String READ_STATE_COMMAND = "/weblogic-operator/scripts/readState.sh";

  private static HelmParams opHelmParams = null;
  private static V1ServiceAccount serviceAccount = null;
  private String serviceAccountName = null;
  private static String opNamespace = null;
  private static String operatorImage = null;
  private static String domainNamespace = null;
  private static String domainNamespace1 = null;
  private static String domainNamespace2 = null;
  private static ConditionFactory withStandardRetryPolicy = null;
  private static ConditionFactory withQuickRetryPolicy = null;
  private static String dockerConfigJson = "";

  private String domainUid = "domain1";
  private String domainUid1 = "domain2";
  private String miiImagePatchAppV2 = null;
  private String miiImageAddSecondApp = null;
  private String miiImage = null;

  private static Map<String, Object> secretNameMap;

  /**
   * Install Operator.
   * @param namespaces list of namespaces created by the IntegrationTestWatcher by the
   JUnit engine parameter resolution mechanism
   */
  @BeforeAll
  public static void initAll(@Namespaces(3) List<String> namespaces) {
    // create standard, reusable retry/backoff policy
    withStandardRetryPolicy = with().pollDelay(2, SECONDS)
        .and().with().pollInterval(10, SECONDS)
        .atMost(6, MINUTES).await();

    // create a reusable quick retry policy
    withQuickRetryPolicy = with().pollDelay(0, SECONDS)
        .and().with().pollInterval(4, SECONDS)
        .atMost(10, SECONDS).await();
<<<<<<< HEAD

    // clean up the download directory so that we always get the latest
    // versions of the tools in every run of the test class.
    try {
      cleanupDirectory(DOWNLOAD_DIR);
    } catch (IOException ioe) {    
      logger.severe("Failed to cleanup the download directory " + DOWNLOAD_DIR, ioe);    
    }
=======
>>>>>>> a8bded16

    // get a new unique opNamespace
    logger.info("Creating unique namespace for Operator");
    assertNotNull(namespaces.get(0), "Namespace list is null");
    opNamespace = namespaces.get(0);

    logger.info("Creating unique namespace for Domain");
    assertNotNull(namespaces.get(1), "Namespace list is null");
    domainNamespace = namespaces.get(1);
    assertNotNull(namespaces.get(2), "Namespace list is null");
    domainNamespace1 = namespaces.get(2);

    // Create a service account for the unique opNamespace
    logger.info("Creating service account");
    String serviceAccountName = opNamespace + "-sa";
    assertDoesNotThrow(() -> createServiceAccount(new V1ServiceAccount()
        .metadata(
            new V1ObjectMeta()
                .namespace(opNamespace)
                .name(serviceAccountName))));
    logger.info("Created service account: {0}", serviceAccountName);

    // get Operator image name
    operatorImage = getOperatorImageName();
    assertFalse(operatorImage.isEmpty(), "Operator image name can not be empty");
    logger.info("Operator image name {0}", operatorImage);

    // Create docker registry secret in the operator namespace to pull the image from repository
    logger.info("Creating docker registry secret in namespace {0}", opNamespace);
    JsonObject dockerConfigJsonObject = createDockerConfigJson(
        REPO_USERNAME, REPO_PASSWORD, REPO_EMAIL, REPO_REGISTRY);
    dockerConfigJson = dockerConfigJsonObject.toString();

    // Create the V1Secret configuration
    logger.info("Creating repo secret {0}", REPO_SECRET_NAME);
    V1Secret repoSecret = new V1Secret()
        .metadata(new V1ObjectMeta()
            .name(REPO_SECRET_NAME)
            .namespace(opNamespace))
        .type("kubernetes.io/dockerconfigjson")
        .putDataItem(".dockerconfigjson", dockerConfigJson.getBytes());

    boolean secretCreated = assertDoesNotThrow(() -> createSecret(repoSecret),
        String.format("createSecret failed for %s", REPO_SECRET_NAME));
    assertTrue(secretCreated, String.format("createSecret failed while creating secret %s in namespace",
                  REPO_SECRET_NAME, opNamespace));

    // map with secret
    secretNameMap = new HashMap<String, Object>();
    secretNameMap.put("name", REPO_SECRET_NAME);
    // helm install parameters
    opHelmParams = new HelmParams()
        .releaseName(OPERATOR_RELEASE_NAME)
        .namespace(opNamespace)
        .chartDir(OPERATOR_CHART_DIR);

    // Operator chart values to override
    OperatorParams opParams =
        new OperatorParams()
            .helmParams(opHelmParams)
            .image(operatorImage)
            .imagePullSecrets(secretNameMap)
            .domainNamespaces(Arrays.asList(domainNamespace, domainNamespace1))
            .serviceAccount(serviceAccountName);

    // install Operator
    logger.info("Installing Operator in namespace {0}", opNamespace);
    assertTrue(installOperator(opParams),
        String.format("Operator install failed in namespace %s", opNamespace));
    logger.info("Operator installed in namespace {0}", opNamespace);

    // list helm releases matching Operator release name in operator namespace
    logger.info("Checking Operator release {0} status in namespace {1}",
        OPERATOR_RELEASE_NAME, opNamespace);
    assertTrue(isHelmReleaseDeployed(OPERATOR_RELEASE_NAME, opNamespace),
        String.format("Operator release %s is not in deployed status in namespace %s",
            OPERATOR_RELEASE_NAME, opNamespace));
    logger.info("Operator release {0} status is deployed in namespace {1}",
        OPERATOR_RELEASE_NAME, opNamespace);

    // check operator is running
    logger.info("Check Operator pod is running in namespace {0}", opNamespace);
    withStandardRetryPolicy
        .conditionEvaluationListener(
            condition -> logger.info("Waiting for operator to be running in namespace {0} "
                    + "(elapsed time {1}ms, remaining time {2}ms)",
                opNamespace,
                condition.getElapsedTimeInMS(),
                condition.getRemainingTimeInMS()))
        .until(operatorIsReady(opNamespace));

  }

  @Test
  @Order(1)
  @DisplayName("Create model in image domain")
  @Slow
  @MustNotRunInParallel
  public void testCreateMiiDomain() {
    // admin/managed server name here should match with model yaml in WDT_MODEL_FILE
    final String adminServerPodName = domainUid + "-admin-server";
    final String managedServerPrefix = domainUid + "-managed-server";
    final int replicaCount = 2;

    // create image with model files
    miiImage = createInitialDomainImage();

    // push the image to a registry to make the test work in multi node cluster
    pushImageIfNeeded(miiImage);

    // Create the repo secret to pull the image
    assertDoesNotThrow(() -> createRepoSecret(domainNamespace),
            String.format("createSecret failed for %s", REPO_SECRET_NAME));

    // create secret for admin credentials
    logger.info("Create secret for admin credentials");
    String adminSecretName = "weblogic-credentials";
    assertDoesNotThrow(() -> createDomainSecret(adminSecretName,"weblogic",
            "welcome1", domainNamespace),
            String.format("createSecret failed for %s", adminSecretName));

    // create encryption secret
    logger.info("Create encryption secret");
    String encryptionSecretName = "encryptionsecret";
    assertDoesNotThrow(() -> createDomainSecret(encryptionSecretName, "weblogicenc",
            "weblogicenc", domainNamespace),
             String.format("createSecret failed for %s", encryptionSecretName));

    // create the domain CR
    createDomainResource(domainUid, domainNamespace, adminSecretName, REPO_SECRET_NAME,
              encryptionSecretName, replicaCount);

    // wait for the domain to exist
    logger.info("Check for domain custom resource in namespace {0}", domainNamespace);
    withStandardRetryPolicy
        .conditionEvaluationListener(
            condition -> logger.info("Waiting for domain {0} to be created in namespace {1} "
                    + "(elapsed time {2}ms, remaining time {3}ms)",
                domainUid,
                domainNamespace,
                condition.getElapsedTimeInMS(),
                condition.getRemainingTimeInMS()))
        .until(domainExists(domainUid, DOMAIN_VERSION, domainNamespace));


    // check admin server pod exists
    logger.info("Check for admin server pod {0} existence in namespace {1}",
        adminServerPodName, domainNamespace);
    checkPodCreated(adminServerPodName, domainUid, domainNamespace);

    // check managed server pods exist
    for (int i = 1; i <= replicaCount; i++) {
      logger.info("Check for managed server pod {0} existence in namespace {1}",
          managedServerPrefix + i, domainNamespace);
      checkPodCreated(managedServerPrefix + i, domainUid, domainNamespace);
    }

    // check admin server pod is ready
    logger.info("Wait for admin server pod {0} to be ready in namespace {1}",
        adminServerPodName, domainNamespace);
    checkPodReady(adminServerPodName, domainUid, domainNamespace);

    logger.info("Check admin server status by calling read state command");
    checkServerReadyStatusByExec(adminServerPodName, domainNamespace);

    // check managed server pods are ready
    for (int i = 1; i <= replicaCount; i++) {
      logger.info("Wait for managed server pod {0} to be ready in namespace {1}",
          managedServerPrefix + i, domainNamespace);
      checkPodReady(managedServerPrefix + i, domainUid, domainNamespace);
    }

    logger.info("Check admin service {0} is created in namespace {1}",
        adminServerPodName, domainNamespace);
    checkServiceCreated(adminServerPodName, domainNamespace);

    // check managed server services created
    for (int i = 1; i <= replicaCount; i++) {
      logger.info("Check managed server service {0} is created in namespace {1}",
          managedServerPrefix + i, domainNamespace);
      checkServiceCreated(managedServerPrefix + i, domainNamespace);
    }
    
    // check and wait for the application to be accessible in all server pods
    for (int i = 1; i <= replicaCount; i++) {
      checkAppRunning(
          domainNamespace,
          managedServerPrefix + i,
          "8001",
          "sample-war/index.jsp",
          APP_RESPONSE_V1 + i);
    }
 
    logger.info("Domain {0} is fully started - servers are running and application is available",
        domainUid);
  }

  //@Test
  @Order(2)
  @DisplayName("Create a second domain with the image from the the first test")
  @Slow
  @MustNotRunInParallel
  public void testCreateMiiSecondDomainDiffNSSameImage() {
    // admin/managed server name here should match with model yaml in WDT_MODEL_FILE
    final String adminServerPodName = domainUid1 + "-admin-server";
    final String managedServerPrefix = domainUid1 + "-managed-server";
    final int replicaCount = 2;

    OperatorParams opParams =
            new OperatorParams()
                    .helmParams(opHelmParams)
                    .image(operatorImage)
                    .imagePullSecrets(secretNameMap)
                    .domainNamespaces(Arrays.asList(domainNamespace,domainNamespace1))
                    .serviceAccount(serviceAccountName);

    // upgrade Operator
    logger.info("Upgrading Operator in namespace {0}", opNamespace);
    assertTrue(upgradeOperator(opParams),
            String.format("Operator upgrade failed in namespace %s", opNamespace));
    logger.info("Operator upgraded in namespace {0}", opNamespace);

    // Create the repo secret to pull the image
    logger.info("Creating repo secret {0}", REPO_SECRET_NAME);
    assertDoesNotThrow(() -> createRepoSecret(domainNamespace1),
              String.format("createSecret failed for %s", REPO_SECRET_NAME));

    // create secret for admin credentials
    logger.info("Create secret for admin credentials");
    String adminSecretName = domainUid1 + "-weblogic-credentials";
    assertDoesNotThrow(() -> createDomainSecret(adminSecretName,"weblogic",
            "welcome2", domainNamespace1),
            String.format("createSecret failed for %s", adminSecretName));

    // create encryption secret
    logger.info("Create encryption secret");
    String encryptionSecretName = "encryptionsecretdomain2";
    assertDoesNotThrow(() -> createDomainSecret(encryptionSecretName, "weblogicencdomain2",
            "weblogicencdomain2", domainNamespace1),
             String.format("createSecret failed for %s", encryptionSecretName));

    // create the domain CR
    logger.info("Creating custom domain resource");
    createDomainResource(domainUid1, domainNamespace1, adminSecretName, REPO_SECRET_NAME,
              encryptionSecretName, replicaCount);

    // wait for the domain to exist
    logger.info("Check for domain custom resource in namespace {0}", domainNamespace1);
    withStandardRetryPolicy
        .conditionEvaluationListener(
            condition -> logger.info("Waiting for domain {0} to be created in namespace {1} "
                    + "(elapsed time {2}ms, remaining time {3}ms)",
                domainUid1,
                domainNamespace1,
                condition.getElapsedTimeInMS(),
                condition.getRemainingTimeInMS()))
        .until(domainExists(domainUid1, DOMAIN_VERSION, domainNamespace1));


    // check admin server pod exists
    logger.info("Check for admin server pod {0} existence in namespace {1}",
            adminServerPodName, domainNamespace1);
    checkPodCreated(adminServerPodName, domainUid1, domainNamespace1);

    // check managed server pods exist
    for (int i = 1; i <= replicaCount; i++) {
      logger.info("Check for managed server pod {0} existence in namespace {1}",
              managedServerPrefix + i, domainNamespace1);
      checkPodCreated(managedServerPrefix + i, domainUid1, domainNamespace1);
    }

    // check admin server pod is ready
    logger.info("Wait for admin server pod {0} to be ready in namespace {1}",
            adminServerPodName, domainNamespace1);
    checkPodReady(adminServerPodName, domainUid1, domainNamespace1);

    // check managed server pods are ready
    for (int i = 1; i <= replicaCount; i++) {
      logger.info("Wait for managed server pod {0} to be ready in namespace {1}",
              managedServerPrefix + i, domainNamespace1);
      checkPodReady(managedServerPrefix + i, domainUid1, domainNamespace1);
    }

    logger.info("Check admin service {0} is created in namespace {1}",
            adminServerPodName, domainNamespace1);
    checkServiceCreated(adminServerPodName, domainNamespace1);

    // check managed server services created
    for (int i = 1; i <= replicaCount; i++) {
      logger.info("Check managed server service {0} is created in namespace {1}",
              managedServerPrefix + i, domainNamespace1);
      checkServiceCreated(managedServerPrefix + i, domainNamespace1);
    }
  }

  //@Test
  @Order(3)
  @DisplayName("Create a domain with same domainUid as first domain but in a new namespace")
  @Slow
  @MustNotRunInParallel
  public void testCreateMiiDomainSameDomainUidDiffNS() {
    // admin/managed server name here should match with model yaml in WDT_MODEL_FILE
    final String adminServerPodName = domainUid + "-admin-server";
    final String managedServerPrefix = domainUid + "-managed-server";
    final int replicaCount = 2;

    // Create the repo secret to pull the image
    assertDoesNotThrow(() -> createRepoSecret(domainNamespace1),
            String.format("createSecret failed for %s", REPO_SECRET_NAME));

    // create secret for admin credentials
    logger.info("Create secret for admin credentials");
    String adminSecretName = domainUid + "-weblogic-credentials";
    assertDoesNotThrow(() -> createDomainSecret(adminSecretName,"weblogic",
            "welcome3", domainNamespace1),
            String.format("createSecret failed for %s", adminSecretName));

    // create encryption secret
    logger.info("Create encryption secret");
    String encryptionSecretName = "encryptionsecretdomain3";
    assertDoesNotThrow(() -> createDomainSecret(encryptionSecretName, "weblogicencdomain3",
            "weblogicencdomain3", domainNamespace1),
             String.format("createSecret failed for %s", encryptionSecretName));

    // create the domain CR
    createDomainResource(domainUid, domainNamespace1, adminSecretName, REPO_SECRET_NAME,
              encryptionSecretName, replicaCount);

    // wait for the domain to exist
    logger.info("Check for domain custom resource in namespace {0}", domainNamespace1);
    withStandardRetryPolicy
        .conditionEvaluationListener(
            condition -> logger.info("Waiting for domain {0} to be created in namespace {1} "
                   + "(elapsed time {2}ms, remaining time {3}ms)",
                domainUid,
                domainNamespace1,
                condition.getElapsedTimeInMS(),
                condition.getRemainingTimeInMS()))
        .until(domainExists(domainUid, DOMAIN_VERSION, domainNamespace1));


    // check admin server pod exists
    logger.info("Check for admin server pod {0} existence in namespace {1}",
            adminServerPodName, domainNamespace1);
    checkPodCreated(adminServerPodName, domainUid, domainNamespace1);

    // check managed server pods exist
    for (int i = 1; i <= replicaCount; i++) {
      logger.info("Check for managed server pod {0} existence in namespace {1}",
              managedServerPrefix + i, domainNamespace1);
      checkPodCreated(managedServerPrefix + i, domainUid, domainNamespace1);
    }

    // check admin server pod is ready
    logger.info("Wait for admin server pod {0} to be ready in namespace {1}",
            adminServerPodName, domainNamespace1);
    checkPodReady(adminServerPodName, domainUid, domainNamespace1);

    // check managed server pods are ready
    for (int i = 1; i <= replicaCount; i++) {
      logger.info("Wait for managed server pod {0} to be ready in namespace {1}",
              managedServerPrefix + i, domainNamespace1);
      checkPodReady(managedServerPrefix + i, domainUid, domainNamespace1);
    }

    logger.info("Check admin service {0} is created in namespace {1}",
            adminServerPodName, domainNamespace1);
    checkServiceCreated(adminServerPodName, domainNamespace1);

    // check managed server services created
    for (int i = 1; i <= replicaCount; i++) {
      logger.info("Check managed server service {0} is created in namespace {1}",
              managedServerPrefix + i, domainNamespace1);
      checkServiceCreated(managedServerPrefix + i, domainNamespace1);
    }
  }

<<<<<<< HEAD
  //@Test
=======
  @Test
>>>>>>> a8bded16
  @Order(4)
  @DisplayName("Update the sample-app application to version 2")
  @Slow
  @MustNotRunInParallel
  public void testPatchAppV2() {
    
    // application in the new image contains what is in the original application directory sample-app, 
    // plus the replacements or/and additions in the second application directory sample-app-2.
    final String appDir1 = "sample-app";
    final String appDir2 = "sample-app-2";
    final String adminServerPodName = domainUid + "-admin-server";
    final String managedServerPrefix = domainUid + "-managed-server";
    final int replicaCount = 2;
    
    // The verification of application's availability during patching is turned off
    // because it fails intermittently right now. It can be enabled using the following system property.
    // We'll remove the property and enable it all the time once the product problem (tracked
    // by owls-81575) is fixed.
    final String enableAppAvailbilityCheck = 
        System.getProperty("weblogic.operator.enableAppAvailabilityCheck", "false");
    Thread accountingThread = null;
    List<Integer> appAvailability = new ArrayList<Integer>();
    
    if (enableAppAvailbilityCheck.equalsIgnoreCase("true")) {
<<<<<<< HEAD
=======
      logger.info("Start a thread to keep track of the application's availability");
>>>>>>> a8bded16
      // start a new thread to collect the availability data of the application while the
      // main thread performs patching operation, and checking of the results.
      accountingThread =
          new Thread(
              () -> {
                collectAppAvaiability(
                    domainNamespace,
                    appAvailability,
                    managedServerPrefix,
                    replicaCount,
                    "8001",
                    "sample-war/index.jsp");
              });
      accountingThread.start();
    }
   
    try {
      logger.info("Check that V1 application is still running");
      for (int i = 1; i <= replicaCount; i++) {
        quickCheckAppRunning(
            domainNamespace,
            managedServerPrefix + i,
            "8001",
            "sample-war/index.jsp",
            APP_RESPONSE_V1 + i);
      }
 
      logger.info("Check that the version 2 application is NOT running");
      for (int i = 1; i <= replicaCount; i++) {
        quickCheckAppNotRunning(
            domainNamespace,
            managedServerPrefix + i,
            "8001",
            "sample-war/index.jsp",
            APP_RESPONSE_V2 + i);   
      }
 
      logger.info("Create a new image with application V2");
      miiImagePatchAppV2 = updateImageWithAppV2Patch(
          String.format("%s-%s", MII_IMAGE_NAME, "test-patch-app-v2"),
          Arrays.asList(appDir1, appDir2));

      // push the image to a registry to make the test work in multi node cluster
      pushImageIfNeeded(miiImagePatchAppV2);

      // patch the domain resource with the new image and verify that the domain resource is patched, 
      // and all server pods are patched as well.
<<<<<<< HEAD
      logger.info("Patch domain resource with the new image, and verify the results");
=======
      logger.info("Patch domain resource with image {0}, and verify the results", miiImagePatchAppV2);
>>>>>>> a8bded16
      patchAndVerify(
          domainUid,
          domainNamespace,
          adminServerPodName,
          managedServerPrefix,
          replicaCount,
<<<<<<< HEAD
          "image",
=======
>>>>>>> a8bded16
          miiImagePatchAppV2);

      logger.info("Check and wait for the V2 application to become available");
      for (int i = 1; i <= replicaCount; i++) {
        checkAppRunning(
            domainNamespace,
            managedServerPrefix + i,
            "8001",
            "sample-war/index.jsp",
            APP_RESPONSE_V2 + i);
      } 
    } finally {
    
      if (accountingThread != null) {
        try {
          accountingThread.join();
        } catch (InterruptedException ie) {
          // do nothing
        }
 
        // check the application availability data that we have collected, and see if
        // the application has been available all the time since the beginning of this test method
        logger.info("Verify that V2 application was available when domain {0} was being patched with image {1}",
            domainUid, miiImagePatchAppV2); 
        assertTrue(appAlwaysAvailable(appAvailability),
            String.format("Application V2 was not always available when domain %s was being patched with image %s",
                domainUid, miiImagePatchAppV2));
      }
    }
    
<<<<<<< HEAD
    logger.info("The version 2 application has been deployed correctly on all server Pods");
  }

  //@Test
=======
    logger.info("The version 2 application has been deployed correctly on all server pods");
  }

  @Test
>>>>>>> a8bded16
  @Order(5)
  @DisplayName("Update the domain with another application")
  @Slow
  @MustNotRunInParallel
  public void testAddSecondApp() {
    
    // the existing application is the combination of what are in appDir1 and appDir2 as in test case number 4,
    // the second application is in appDir3.
    final String appDir1 = "sample-app";
    final String appDir2 = "sample-app-2";
    final String appDir3 = "sample-app-3";
    final String adminServerPodName = domainUid + "-admin-server";
    final String managedServerPrefix = domainUid + "-managed-server";
    final int replicaCount = 2;

<<<<<<< HEAD
    logger.info("Check V2 application is still running after the previous test");
=======
    logger.info("Check that V2 application is still running after the previous test");
>>>>>>> a8bded16
    for (int i = 1; i <= replicaCount; i++) {
      quickCheckAppRunning(
          domainNamespace,
          managedServerPrefix + i,
          "8001",
          "sample-war/index.jsp",
          APP_RESPONSE_V2 + i);
    }

    logger.info("Check that the new application is NOT already running");
    for (int i = 1; i <= replicaCount; i++) {
      quickCheckAppNotRunning(
          domainNamespace,
          managedServerPrefix + i,
          "8001",
          "sample-war-3/index.jsp",
          APP_RESPONSE_V3 + i);
    }
   
    logger.info("Create a new image that contains the additional application");
    miiImageAddSecondApp = updateImageWithSampleApp3(
        String.format("%s-%s", MII_IMAGE_NAME, "test-add-second-app"),
        Arrays.asList(appDir1, appDir2),
        Collections.singletonList(appDir3),
        "model2-wls.yaml");
    
    // push the image to a registry to make the test work in multi node cluster
    pushImageIfNeeded(miiImageAddSecondApp);
   
    // patch the domain resource with the new image and verify that the domain resource is patched, 
    // and all server pods are patched as well.
<<<<<<< HEAD
    logger.info("Patch the domain with the new image, and verify the result"); 
=======
    logger.info("Patch the domain with image {0}, and verify the results", miiImageAddSecondApp); 
>>>>>>> a8bded16
    patchAndVerify(
        domainUid,
        domainNamespace,
        adminServerPodName,
        managedServerPrefix,
        replicaCount,
<<<<<<< HEAD
        "image",
=======
>>>>>>> a8bded16
        miiImageAddSecondApp);
    
    logger.info("Check and wait for the new application to become ready");
    for (int i = 1; i <= replicaCount; i++) {
      checkAppRunning(
          domainNamespace,
          managedServerPrefix + i,
          "8001",
          "sample-war-3/index.jsp",
          APP_RESPONSE_V3 + i);
    }
 
    logger.info("Check and wait for the original application V2 to become ready");
    for (int i = 1; i <= replicaCount; i++) {
      checkAppRunning(
          domainNamespace,
          managedServerPrefix + i,
          "8001",
          "sample-war/index.jsp",
          APP_RESPONSE_V2 + i);
    }

    logger.info("Both of the applications are running correctly after patching");
  }
<<<<<<< HEAD

  @Test
  @Order(6)
  @DisplayName("Change the WebLogic credentials")
  @Slow
  @MustNotRunInParallel
  public void testChangeWebLogicCredentials() {
    // admin/managed server name here should match with model yaml in WDT_MODEL_FILE
    final String adminServerPodName = domainUid + "-admin-server";
    final String managedServerPrefix = domainUid + "-managed-server";
    final int replicaCount = 2;

    // get the creation time of the admin server pod before patching
    String adminPodLastCreationTime =
        assertDoesNotThrow(() -> getPodCreationTimestamp(domainNamespace,"",adminServerPodName),
        String.format("Can not find PodCreationTime for pod %s", adminServerPodName));
    assertNotNull(adminPodLastCreationTime, "adminPodCreationTime returns NULL");
    logger.info("Before patching AdminPodCreationTime {0}", adminPodLastCreationTime);
    
    List<String> msLastCreationTime = new ArrayList<String>();
    // get the creation time of the managed server pods before patching
    assertDoesNotThrow(() -> { 
      for (int i = 1; i <= replicaCount; i++) {
        msLastCreationTime.add(
            getPodCreationTimestamp(domainNamespace,"",adminServerPodName));
      } 
    },
        String.format("Can not find PodCreationTime for pod %s", adminServerPodName));
    
    // create a new secret for admin credentials
    logger.info("Create secret for admin credentials");
    String adminSecretName = "weblogic-credentials-new";
    assertDoesNotThrow(() -> createDomainSecret(adminSecretName,"weblogicnew",
            "welcome1new", domainNamespace),
            String.format("createSecret failed for %s", adminSecretName));

    // patch the domain resource with the new image and verify that the domain resource is patched, 
    // and all server pods are patched as well.
    logger.info("Patch the domain with the secret {0}, and verify the result", adminSecretName); 
    patchAndVerify(
        domainUid,
        domainNamespace,
        adminServerPodName,
        managedServerPrefix,
        replicaCount,
        "webLogicCredentialsSecret/name",
        adminSecretName);
    
    try {
      TimeUnit.SECONDS.sleep(3);
    } catch (InterruptedException ie) {
      // do nothing
    }
    
    // check admin server pod is ready
    logger.info("Wait for admin server pod {0} to be ready in namespace {1}",
        adminServerPodName, domainNamespace);
    checkPodReady(adminServerPodName, domainUid, domainNamespace);

    boolean succeeded = assertDoesNotThrow(() -> podRestarted(adminServerPodName,
        domainUid, domainNamespace, adminPodLastCreationTime),
        String.format("Pod %s in namespace %s has not been restarted after patching",
          adminServerPodName, domainNamespace));
    assertTrue(succeeded,
        String.format("Pod %s in namespace %s has not been restarted after patching",
        adminServerPodName, domainNamespace));

    logger.info("Check admin server status by calling read state command");
    checkServerReadyStatusByExec(adminServerPodName, domainNamespace);

    // check managed server pods are ready
    for (int i = 1; i <= replicaCount; i++) {
      final String podName = managedServerPrefix + i;
      final String lastCreationTime = msLastCreationTime.get(i);
      logger.info("Wait for managed server pod {0} to be ready in namespace {1}",
          podName, domainNamespace);
      checkPodReady(podName, domainUid, domainNamespace);
      succeeded = assertDoesNotThrow(() -> podRestarted(podName, domainUid, domainNamespace, lastCreationTime),
          String.format("Failed to check if pod %s in namespace %s has not been restarted after patching",
              podName, domainNamespace));
      assertTrue(succeeded, 
          String.format("Pod %s in namespace %s has not been restarted after patching",
              podName, domainNamespace));
    }

    // check and wait for the application to be accessible in all server pods
    for (int i = 1; i <= replicaCount; i++) {
      checkAppRunning(
          domainNamespace,
          managedServerPrefix + i,
          "8001",
          "sample-war/index.jsp",
          APP_RESPONSE_V1 + i);
    }
 
    logger.info("Domain {0} is fully started - servers are running and application is available",
        domainUid);
  }
=======
>>>>>>> a8bded16

  // This method is needed in this test class, since the cleanup util
  // won't cleanup the images.

  @AfterAll
  public void tearDownAll() {
    // Delete domain custom resource
    logger.info("Delete domain custom resource in namespace {0}", domainNamespace);
    assertDoesNotThrow(() -> deleteDomainCustomResource(domainUid, domainNamespace),
        "deleteDomainCustomResource failed with ApiException");
    logger.info("Deleted Domain Custom Resource " + domainUid + " from " + domainNamespace);

    logger.info("Delete domain custom resource in namespace {0}", domainNamespace1);
    assertDoesNotThrow(() -> deleteDomainCustomResource(domainUid1, domainNamespace1),
            "deleteDomainCustomResource failed with ApiException");
    logger.info("Deleted Domain Custom Resource " + domainUid1 + " from " + domainNamespace1);

    logger.info("Delete domain custom resource in namespace {0}", domainNamespace1);
    assertDoesNotThrow(() -> deleteDomainCustomResource(domainUid, domainNamespace1),
            "deleteDomainCustomResource failed with ApiException");
    logger.info("Deleted Domain Custom Resource " + domainUid + " from " + domainNamespace1);

    // delete the domain images created in the test class
    if (miiImage != null) {
      deleteImage(miiImage);
    }
    if (miiImagePatchAppV2 != null) {
      deleteImage(miiImagePatchAppV2);
    }
    if (miiImageAddSecondApp != null) {
      deleteImage(miiImageAddSecondApp);
    }
  }

  private void pushImageIfNeeded(String image) {
    // push the image to a registry to make the test work in multi node cluster
    if (!REPO_USERNAME.equals(REPO_DUMMY_VALUE)) {
      logger.info("docker login to registry {0}", REPO_REGISTRY);
      assertTrue(dockerLogin(REPO_REGISTRY, REPO_USERNAME, REPO_PASSWORD), "docker login failed");

      logger.info("docker push image {0} to registry {1}", image, REPO_REGISTRY);
      assertTrue(dockerPush(image), String.format("docker push failed for image %s", image));
    }
  }

  private String createUniqueImageTag() {
    // create unique image name with date
    DateFormat dateFormat = new SimpleDateFormat("yyyy-MM-dd");
    Date date = new Date();
    return dateFormat.format(date) + "-" + System.currentTimeMillis();
  }

  private String createImageName(String baseImageName) {
    // Add repository name in image name for Jenkins runs
    return REPO_USERNAME.equals(REPO_DUMMY_VALUE) ? baseImageName : REPO_NAME + baseImageName;
  }

  private String createInitialDomainImage() {
    logger.info("Build the model file list that contains {0}", WDT_MODEL_FILE);
    final List<String> modelList = 
        Collections.singletonList(String.format("%s/%s", MODEL_DIR, WDT_MODEL_FILE));

    logger.info("Build an application archive using what is in resources/apps/{0}", APP_NAME);
    assertTrue(buildAppArchive(defaultAppParams()
        .srcDirList(Collections.singletonList(APP_NAME))), 
        String.format("Failed to create application archive for %s", APP_NAME));

    logger.info("Build the archive list that contains {0}", String.format("%s/%s.zip", ARCHIVE_DIR, APP_NAME));
    List<String> archiveList = 
        Collections.singletonList(String.format("%s/%s.zip", ARCHIVE_DIR, APP_NAME));

    return createImageAndVerify(
      createImageName(MII_IMAGE_NAME),
      createUniqueImageTag(),
      modelList,
      archiveList);
  }
  
  private String updateImageWithAppV2Patch(
      String baseImageName,
      List<String> appDirList
  ) {
<<<<<<< HEAD
    logger.info("BuilimagenewValued the model file list that contains {0}", WDT_MODEL_FILE);
    List<String> modelList = 
        Collections.singletonList(String.format("%s/%s", MODEL_DIR, WDT_MODEL_FILE));

=======
    logger.info("Build the model file list that contains {0}", WDT_MODEL_FILE);
    List<String> modelList = 
        Collections.singletonList(String.format("%s/%s", MODEL_DIR, WDT_MODEL_FILE));
   
>>>>>>> a8bded16
    logger.info("Build an application archive using what is in {0}", appDirList);
    assertTrue(
        buildAppArchive(
            defaultAppParams()
                .srcDirList(appDirList)),
        String.format("Failed to create application archive for %s",
            APP_NAME));

    logger.info("Build the archive list that contains {0}", String.format("%s/%s.zip", ARCHIVE_DIR, APP_NAME));
    List<String> archiveList = 
        Collections.singletonList(
            String.format("%s/%s.zip", ARCHIVE_DIR, APP_NAME));
    
    return createImageAndVerify(
      createImageName(baseImageName),
      createUniqueImageTag(),
      modelList,
      archiveList);
  }
<<<<<<< HEAD

  private String updateImageWithSampleApp3(
      String baseImageName,
      List<String> appDirList1,
      List<String> appDirList2,
      String modelFile
  ) {
    logger.info("Build the model file list that contains {0}", modelFile);
    List<String> modelList = Collections.singletonList(MODEL_DIR + "/" + modelFile);
 
    String appName1 = appDirList1.get(0);
    String appName2 = appDirList2.get(0);
    
    logger.info("Build an application archive using what is in {0}", appDirList1);
    assertTrue(
        buildAppArchive(
            defaultAppParams()
                .srcDirList(appDirList1)
                .appName(appName1)),
        String.format("Failed to create application archive for %s",
            appName1));
    
    logger.info("Build an application archive usingt what is in {0}", appDirList2);
    assertTrue(
        buildAppArchive(
            defaultAppParams()
                .srcDirList(appDirList2)
                .appName(appName2)),
        String.format("Failed to create application archive for %s",
            appName2));
    
    logger.info("Build the archive list with two zip files: {0} and {1}",
        String.format("%s/%s.zip", ARCHIVE_DIR, appName1),
        String.format("%s/%s.zip", ARCHIVE_DIR, appName2));
    List<String> archiveList = Arrays.asList(
        String.format("%s/%s.zip", ARCHIVE_DIR, appName1),
        String.format("%s/%s.zip", ARCHIVE_DIR, appName2));
    
    return createImageAndVerify(
      createImageName(baseImageName),
      createUniqueImageTag(),
      modelList,
      archiveList);
  }

  /**
   * Patch the domain resource with a new value of a spec element.
=======

  private String updateImageWithSampleApp3(
      String baseImageName,
      List<String> appDirList1,
      List<String> appDirList2,
      String modelFile
  ) {
    logger.info("Build the model file list that contains {0}", modelFile);
    List<String> modelList = Collections.singletonList(MODEL_DIR + "/" + modelFile);
 
    String appName1 = appDirList1.get(0);
    String appName2 = appDirList2.get(0);
    
    logger.info("Build the first application archive using what is in {0}", appDirList1);
    assertTrue(
        buildAppArchive(
            defaultAppParams()
                .srcDirList(appDirList1)
                .appName(appName1)),
        String.format("Failed to create application archive for %s",
            appName1));
    
    logger.info("Build the second application archive usingt what is in {0}", appDirList2);
    assertTrue(
        buildAppArchive(
            defaultAppParams()
                .srcDirList(appDirList2)
                .appName(appName2)),
        String.format("Failed to create application archive for %s",
            appName2));
    
    logger.info("Build the archive list with two zip files: {0} and {1}",
        String.format("%s/%s.zip", ARCHIVE_DIR, appName1),
        String.format("%s/%s.zip", ARCHIVE_DIR, appName2));
    List<String> archiveList = Arrays.asList(
        String.format("%s/%s.zip", ARCHIVE_DIR, appName1),
        String.format("%s/%s.zip", ARCHIVE_DIR, appName2));
    
    return createImageAndVerify(
      createImageName(baseImageName),
      createUniqueImageTag(),
      modelList,
      archiveList);
  }

  /**
   * Patch the domain resource with a new image.
>>>>>>> a8bded16
   * Here is an example of the JSON patch string that is constructed in this method.
   * [
   *   {"op": "replace", "path": "/spec/image", "value": "mii-image:v2" }
   * ]
   * 
   * @param domainResourceName name of the domain resource
   * @param namespace Kubernetes namespace that the domain is hosted
<<<<<<< HEAD
   * @param specElement part of the domain spec that is going o be changed
   * @param newValue the expected value of the given element
   * @param image name of the new image
   */
  private void patchDomainResource(
      String domainResourceName,
      String namespace,
      String specElement,
      String newValue
  ) {
    String patch = 
        String.format("[\n  {\"op\": \"replace\", \"path\": \"/spec/%s\", \"value\": \"%s\"}\n]\n",
            specElement, newValue);
=======
   * @param image name of the new image
   */
  private void patchDomainResourceImage(
      String domainResourceName,
      String namespace,
      String image
  ) {
    String patch = 
        String.format("[\n  {\"op\": \"replace\", \"path\": \"/spec/image\", \"value\": \"%s\"}\n]\n",
            image);
>>>>>>> a8bded16
    logger.info("About to patch the domain resource {0} in namespace {1} with:{2}\n",
        domainResourceName, namespace, patch);

    assertTrue(patchDomainCustomResource(
            domainResourceName,
            namespace,
            new V1Patch(patch),
            V1Patch.PATCH_FORMAT_JSON_PATCH),
<<<<<<< HEAD
        String.format("Failed to patch the domain resource %s in namespace %s with %s:%s",
            domainResourceName, namespace, specElement, newValue));

    if (!specElement.equals("image")) {
      patch =
          String.format("[\n  {\"op\": \"replace\", \"path\": \"/spec/restartVersion\", \"value\": \"3\"}\n]\n",
              specElement, newValue);
      logger.info("About to patch the domain resource {0} in namespace {1} with:{2}\n",
          domainResourceName, namespace, patch);

      assertTrue(patchDomainCustomResource(
              domainResourceName,
              namespace,
              new V1Patch(patch),
              V1Patch.PATCH_FORMAT_JSON_PATCH),
          String.format("Failed to patch the domain resource %s in namespace %s with startVersion:3",
              domainResourceName, namespace));
    }
=======
        String.format("Failed to patch the domain resource {0} in namespace {1} with image {2}",
            domainResourceName, namespace, image));
>>>>>>> a8bded16
  }

  private String createImageAndVerify(
      String imageName,
      String imageTag,
      List<String> modelList,
      List<String> archiveList
  ) {
    String image = String.format("%s:%s", imageName, imageTag);

    // Set additional environment variables for WIT
    checkDirectory(WIT_BUILD_DIR);
    Map<String, String> env = new HashMap<>();
    env.put("WLSIMG_BLDDIR", WIT_BUILD_DIR);

    // For k8s 1.16 support and as of May 6, 2020, we presently need a different JDK for these
    // tests and for image tool. This is expected to no longer be necessary once JDK 11.0.8 or
    // the next JDK 14 versions are released.
    String witJavaHome = System.getenv("WIT_JAVA_HOME");
    if (witJavaHome != null) {
      env.put("JAVA_HOME", witJavaHome);
    }
 
    // build an image using WebLogic Image Tool
<<<<<<< HEAD
    logger.info("Create image {0} using model directory {1}",
        image, MODEL_DIR);
=======
    logger.info("Create image {0} using model list {1} and archive list {2}",
        image, modelList, archiveList);
>>>>>>> a8bded16
    boolean result = createMiiImage(
        defaultWitParams()
            .modelImageName(imageName)
            .modelImageTag(imageTag)
            .modelFiles(modelList)
            .modelArchiveFiles(archiveList)
            .wdtVersion(WDT_VERSION)
            .env(env)
            .redirect(true));

    assertTrue(result, String.format("Failed to create image %s using WebLogic Image Tool", image));

    /* Check image exists using docker images | grep image tag.
     * Tag name is unique as it contains date and timestamp.
     * This is a workaround for the issue on Jenkins machine
     * as docker images imagename:imagetag is not working and
     * the test fails even though the image exists.
     */
    assertTrue(doesImageExist(imageTag),
        String.format("Image %s doesn't exist", image));

    return image;
  }

  private void createRepoSecret(String domNamespace) throws ApiException {
    V1Secret repoSecret = new V1Secret()
            .metadata(new V1ObjectMeta()
                    .name(REPO_SECRET_NAME)
                    .namespace(domNamespace))
            .type("kubernetes.io/dockerconfigjson")
            .putDataItem(".dockerconfigjson", dockerConfigJson.getBytes());

    boolean secretCreated = false;
    try {
      secretCreated = createSecret(repoSecret);
    } catch (ApiException e) {
      logger.info("Exception when calling CoreV1Api#createNamespacedSecret");
      logger.info("Status code: " + e.getCode());
      logger.info("Reason: " + e.getResponseBody());
      logger.info("Response headers: " + e.getResponseHeaders());
      //409 means that the secret already exists - it is not an error, so can proceed
      if (e.getCode() != 409) {
        throw e;
      } else {
        secretCreated = true;
      }

    }
    assertTrue(secretCreated, String.format("create secret failed for %s in namespace %s",
            REPO_SECRET_NAME, domNamespace));
  }

  private void createDomainSecret(String secretName, String username, String password, String domNamespace)
          throws ApiException {
    Map<String, String> secretMap = new HashMap();
    secretMap.put("username", username);
    secretMap.put("password", password);
    boolean secretCreated = assertDoesNotThrow(() -> createSecret(new V1Secret()
            .metadata(new V1ObjectMeta()
                    .name(secretName)
                    .namespace(domNamespace))
            .stringData(secretMap)), "Create secret failed with ApiException");
    assertTrue(secretCreated, String.format("create secret failed for %s in namespace %s", secretName, domNamespace));

  }

  private void createDomainResource(String domainUid, String domNamespace, String adminSecretName,
                                    String repoSecretName, String encryptionSecretName, int replicaCount) {
    // create the domain CR
    Domain domain = new Domain()
            .apiVersion(API_VERSION)
            .kind("Domain")
            .metadata(new V1ObjectMeta()
                    .name(domainUid)
                    .namespace(domNamespace))
            .spec(new DomainSpec()
                    .domainUid(domainUid)
                    .domainHomeSourceType("FromModel")
                    .image(miiImage)
                    .addImagePullSecretsItem(new V1LocalObjectReference()
                            .name(repoSecretName))
                    .webLogicCredentialsSecret(new V1SecretReference()
                            .name(adminSecretName)
                            .namespace(domNamespace))
                    .includeServerOutInPodLog(true)
                    .serverStartPolicy("IF_NEEDED")
                    .serverPod(new ServerPod()
                            .addEnvItem(new V1EnvVar()
                                    .name("JAVA_OPTIONS")
                                    .value("-Dweblogic.StdoutDebugEnabled=false"))
                            .addEnvItem(new V1EnvVar()
                                    .name("USER_MEM_ARGS")
                                    .value("-Djava.security.egd=file:/dev/./urandom ")))
                    .adminServer(new AdminServer()
                            .serverStartState("RUNNING")
                            .adminService(new AdminService()
                                    .addChannelsItem(new Channel()
                                            .channelName("default")
                                            .nodePort(0))))
                    .addClustersItem(new Cluster()
                            .clusterName("cluster-1")
                            .replicas(replicaCount)
                            .serverStartState("RUNNING"))
                    .configuration(new Configuration()
                            .model(new Model()
                                    .domainType("WLS")
                                    .runtimeEncryptionSecret(encryptionSecretName))
                        .introspectorJobActiveDeadlineSeconds(300L)));

    logger.info("Create domain custom resource for domainUid {0} in namespace {1}",
            domainUid, domNamespace);
    boolean domCreated = assertDoesNotThrow(() -> createDomainCustomResource(domain),
            String.format("Create domain custom resource failed with ApiException for %s in namespace %s",
                    domainUid, domNamespace));
    assertTrue(domCreated, String.format("Create domain custom resource failed with ApiException "
                    + "for %s in namespace %s", domainUid, domNamespace));
  }

  private void checkPodCreated(String podName, String domainUid, String domNamespace) {
    withStandardRetryPolicy
        .conditionEvaluationListener(
            condition -> logger.info("Waiting for pod {0} to be created in namespace {1} "
                    + "(elapsed time {2}ms, remaining time {3}ms)",
                podName,
                domNamespace,
                condition.getElapsedTimeInMS(),
                condition.getRemainingTimeInMS()))
        .until(assertDoesNotThrow(() -> podExists(podName, domainUid, domNamespace),
            String.format("podExists failed with ApiException for %s in namespace in %s",
                podName, domNamespace)));

  }

  private void patchAndVerify(
      final String domainUid,
      final String namespace,
      final String adminServerPodName,
      final String managedServerPrefix,
      final int replicaCount,
<<<<<<< HEAD
      final String specElement,
      final String newValue
  ) {
    logger.info(
        "Patch the domain resource {0} in namespace {1} to use the new {2} {3}",
        domainUid, namespace, specElement, newValue);

    patchDomainResource(domainUid, namespace, specElement, newValue);
    
    logger.info(
        "Check that domain resource {0} in namespace {1} has been patched with {2}: {3}",
        domainUid, namespace, specElement, newValue);
    checkDomainPatched(domainUid, namespace, specElement, newValue);

    // check and wait for the admin server pod to be patched with the new image
    logger.info(
        "Check that admin server pod for domain resource {0} in namespace {1} has been patched with {2}: {3}",
        domainUid, namespace, specElement, newValue);

    if (specElement.equals("image")) {
      checkPodImagePatched(
          domainUid,
          namespace,
          adminServerPodName,
          newValue);
    
      // check and wait for the managed server pods to be patched with the new image
      logger.info(
          "Check that server pods for domain resource {0} in namespace {1} have been patched with {2}: {3}",
          domainUid, namespace, specElement, newValue);
      for (int i = 1; i <= replicaCount; i++) {
        checkPodImagePatched(
            domainUid,
            namespace,
            managedServerPrefix + i,
            newValue);
      }
    }
  }

=======
      final String image
  ) {
    logger.info(
        "Patch the domain resource {0} in namespace {1} to use the new image {2}",
        domainUid, namespace, image);

    patchDomainResourceImage(domainUid, namespace, image);
    
    logger.info(
        "Check that domain resource {0} in namespace {1} has been patched with image {2}",
        domainUid, namespace, image);
    checkDomainPatched(domainUid, namespace, image);

    // check and wait for the admin server pod to be patched with the new image
    logger.info(
        "Check that admin server pod for domain resource {0} in namespace {1} has been patched with image {2}",
        domainUid, namespace, image);

    checkPodImagePatched(
        domainUid,
        namespace,
        adminServerPodName,
        image);

    // check and wait for the managed server pods to be patched with the new image
    logger.info(
        "Check that server pods for domain resource {0} in namespace {1} have been patched with image {2}",
        domainUid, namespace, image);
    for (int i = 1; i <= replicaCount; i++) {
      checkPodImagePatched(
          domainUid,
          namespace,
          managedServerPrefix + i,
          image);
    }
  }


>>>>>>> a8bded16
  private void checkPodReady(String podName, String domainUid, String domNamespace) {
    withStandardRetryPolicy
        .conditionEvaluationListener(
            condition -> logger.info("Waiting for pod {0} to be ready in namespace {1} "
                    + "(elapsed time {2}ms, remaining time {3}ms)",
                podName,
                domNamespace,
                condition.getElapsedTimeInMS(),
                condition.getRemainingTimeInMS()))
        .until(assertDoesNotThrow(() -> podReady(podName, domainUid, domNamespace),
            String.format(
                "pod %s is not ready in namespace %s", podName, domNamespace)));

  }

  private void checkServiceCreated(String serviceName, String domNamespace) {
    withStandardRetryPolicy
        .conditionEvaluationListener(
            condition -> logger.info("Waiting for service {0} to be created in namespace {1} "
                    + "(elapsed time {2}ms, remaining time {3}ms)",
                serviceName,
                domNamespace,
                condition.getElapsedTimeInMS(),
                condition.getRemainingTimeInMS()))
        .until(assertDoesNotThrow(() -> serviceExists(serviceName, null, domNamespace),
            String.format(
                "Service %s is not ready in namespace %s", serviceName, domNamespace)));

  }

  private void checkAppRunning(
      String namespace,
      String podName,
      String internalPort,
      String appPath,
      String expectedStr
  ) {
   
    // check if the application is accessible inside of a server pod using standard retry policy
    checkAppIsRunning(withStandardRetryPolicy, namespace, podName, internalPort, appPath, expectedStr);
  }
  
  private void quickCheckAppRunning(
      String namespace,
      String podName,
      String internalPort,
      String appPath,
      String expectedStr
  ) {
    // check if the application is accessible inside of a server pod using quick retry policy
    checkAppIsRunning(withQuickRetryPolicy, namespace, podName, internalPort, appPath, expectedStr);
  }

  private void checkAppIsRunning(
      ConditionFactory conditionFactory,
      String namespace,
      String podName,
      String internalPort,
      String appPath,
      String expectedStr
  ) {
   
    // check if the application is accessible inside of a server pod
    conditionFactory
        .conditionEvaluationListener(
            condition -> logger.info("Waiting for application {0} is running on pod {1} in namespace {2} "
            + "(elapsed time {3}ms, remaining time {4}ms)",
            appPath,
            podName,
            namespace,
            condition.getElapsedTimeInMS(),
            condition.getRemainingTimeInMS()))
        .until(() -> appAccessibleInPod(
                namespace,
                podName, 
                internalPort, 
                appPath, 
                expectedStr));

  }
  
  private void quickCheckAppNotRunning(
      String namespace,
      String podName,
      String internalPort,
      String appPath,
      String expectedStr
  ) {
   
<<<<<<< HEAD
    // check if the application is not running inside of a server pod
=======
    // check that the application is NOT running inside of a server pod
>>>>>>> a8bded16
    withQuickRetryPolicy
        .conditionEvaluationListener(
            condition -> logger.info("Checking if application {0} is not running on pod {1} in namespace {2} "
            + "(elapsed time {3}ms, remaining time {4}ms)",
            appPath,
            podName,
            namespace,
            condition.getElapsedTimeInMS(),
            condition.getRemainingTimeInMS()))
        .until(() -> appNotAccessibleInPod(
                namespace, 
                podName,
                internalPort, 
                appPath, 
                expectedStr));
  }
   
  private void checkDomainPatched(
      String domainUid,
      String namespace,
<<<<<<< HEAD
      String specElement,
      String newValue
=======
      String image 
>>>>>>> a8bded16
  ) {
   
    // check if the domain resource has been patched with the given image
    withStandardRetryPolicy
        .conditionEvaluationListener(
            condition -> logger.info("Waiting for domain {0} to be patched in namespace {1} "
            + "(elapsed time {2}ms, remaining time {3}ms)",
            domainUid,
            namespace,
            condition.getElapsedTimeInMS(),
            condition.getRemainingTimeInMS()))
<<<<<<< HEAD
        .until(assertDoesNotThrow(() -> domainResourceImagePatched(domainUid, namespace, specElement, newValue),
            String.format(
               "Domain %s is not patched in namespace %s with %s %s", domainUid, namespace, specElement, newValue)));
=======
        .until(assertDoesNotThrow(() -> domainResourceImagePatched(domainUid, namespace, image),
            String.format(
               "Domain %s is not patched in namespace %s with image %s", domainUid, namespace, image)));
>>>>>>> a8bded16

  }
  
  private void checkPodImagePatched(
      String domainUid,
      String namespace,
      String podName,
      String image
  ) {
   
    // check if the server pod has been patched with the given image
    withStandardRetryPolicy
        .conditionEvaluationListener(
            condition -> logger.info("Waiting for pod {0} to be patched in namespace {1} "
            + "(elapsed time {2}ms, remaining time {3}ms)",
            podName,
            namespace,
            condition.getElapsedTimeInMS(),
            condition.getRemainingTimeInMS()))
        .until(assertDoesNotThrow(() -> podImagePatched(domainUid, namespace, podName, "weblogic-server", image),
            String.format(
               "Pod %s is not patched with image %s in namespace %s.",
               podName,
               image,
               namespace)));
  }
  
  private static void collectAppAvaiability(
      String namespace,
      List<Integer> appAvailability,
      String managedServerPrefix,
      int replicaCount,
      String internalPort,
      String appPath
  ) {
    boolean v2AppAvailable = false;
 
    // Access the pod periodically to check application's availability across the duration
    // of patching the domain with newer version of the application.
    // Note: we use the "kubectl exec" command in this method only. This is to avoid
    // problems when two threads accessing the same pod at the same time via Kubernetes
    // Java client.
    while (!v2AppAvailable)  {
      v2AppAvailable = true;
      for (int i = 1; i <= replicaCount; i++) {
        v2AppAvailable = v2AppAvailable && appAccessibleInPodKubectl(
                            namespace,
                            managedServerPrefix + i, 
                            internalPort, 
                            appPath, 
                            APP_RESPONSE_V2 + i);
      }

      int count = 0;
      for (int i = 1; i <= replicaCount; i++) {
        if (appAccessibleInPodKubectl(
            namespace,
            managedServerPrefix + i, 
            internalPort, 
            appPath, 
            "Hello World")) {  
          count++;
        }
      }
      appAvailability.add(count);
      
      // the following log messages are temporarily here for debugging purposes.
      // This part of the code is disabled by default right now, and can be enabled by
      // -Dweblogic.operator.enableAppAvailabilityCheck=true.
      // TODO remove these log messages when this verification is fully enabled.
      if (count == 0) {
        logger.info("XXXXXXXXXXX: application not available XXXXXXXX");
      } else {
        logger.info("YYYYYYYYYYY: application available YYYYYYYY count = " + count);   
      }
      try {
        TimeUnit.MILLISECONDS.sleep(200);
      } catch (InterruptedException ie) {
        // do nothing
      }
    }
  }
  
  private static boolean appAlwaysAvailable(List<Integer> appAvailability) {
    for (Integer count: appAvailability) {
      if (count == 0) {
        logger.warning("Application was not available during patching.");
        return false;
      }
    }
    return true;
  }

  private void checkServerReadyStatusByExec(String podName, String namespace) {
    ExecResult execResult = assertDoesNotThrow(
        () -> execCommand(namespace, podName, null, true, READ_STATE_COMMAND));
    if (execResult.exitValue() == 0) {
      logger.info("execResult: " + execResult);
      assertEquals("RUNNING", execResult.stdout(),
          "Expected " + podName + ", in namespace " + namespace + ", to be in RUNNING ready status");
    } else {
      fail("Read state command failed with exit status code: " + execResult.exitValue());
    }
  }
}<|MERGE_RESOLUTION|>--- conflicted
+++ resolved
@@ -3,7 +3,6 @@
 
 package oracle.weblogic.kubernetes;
 
-import java.io.IOException;
 import java.text.DateFormat;
 import java.text.SimpleDateFormat;
 import java.util.ArrayList;
@@ -62,7 +61,6 @@
 import static oracle.weblogic.kubernetes.TestConstants.REPO_SECRET_NAME;
 import static oracle.weblogic.kubernetes.TestConstants.REPO_USERNAME;
 import static oracle.weblogic.kubernetes.actions.ActionConstants.ARCHIVE_DIR;
-import static oracle.weblogic.kubernetes.actions.ActionConstants.DOWNLOAD_DIR;
 import static oracle.weblogic.kubernetes.actions.ActionConstants.MODEL_DIR;
 import static oracle.weblogic.kubernetes.actions.ActionConstants.WDT_VERSION;
 import static oracle.weblogic.kubernetes.actions.ActionConstants.WIT_BUILD_DIR;
@@ -98,7 +96,6 @@
 import static oracle.weblogic.kubernetes.assertions.TestAssertions.podRestarted;
 import static oracle.weblogic.kubernetes.assertions.TestAssertions.serviceExists;
 import static oracle.weblogic.kubernetes.utils.FileUtils.checkDirectory;
-import static oracle.weblogic.kubernetes.utils.FileUtils.cleanupDirectory;
 import static org.awaitility.Awaitility.with;
 import static org.junit.jupiter.api.Assertions.assertDoesNotThrow;
 import static org.junit.jupiter.api.Assertions.assertEquals;
@@ -165,17 +162,6 @@
     withQuickRetryPolicy = with().pollDelay(0, SECONDS)
         .and().with().pollInterval(4, SECONDS)
         .atMost(10, SECONDS).await();
-<<<<<<< HEAD
-
-    // clean up the download directory so that we always get the latest
-    // versions of the tools in every run of the test class.
-    try {
-      cleanupDirectory(DOWNLOAD_DIR);
-    } catch (IOException ioe) {    
-      logger.severe("Failed to cleanup the download directory " + DOWNLOAD_DIR, ioe);    
-    }
-=======
->>>>>>> a8bded16
 
     // get a new unique opNamespace
     logger.info("Creating unique namespace for Operator");
@@ -553,11 +539,7 @@
     }
   }
 
-<<<<<<< HEAD
   //@Test
-=======
-  @Test
->>>>>>> a8bded16
   @Order(4)
   @DisplayName("Update the sample-app application to version 2")
   @Slow
@@ -582,10 +564,7 @@
     List<Integer> appAvailability = new ArrayList<Integer>();
     
     if (enableAppAvailbilityCheck.equalsIgnoreCase("true")) {
-<<<<<<< HEAD
-=======
       logger.info("Start a thread to keep track of the application's availability");
->>>>>>> a8bded16
       // start a new thread to collect the availability data of the application while the
       // main thread performs patching operation, and checking of the results.
       accountingThread =
@@ -633,21 +612,14 @@
 
       // patch the domain resource with the new image and verify that the domain resource is patched, 
       // and all server pods are patched as well.
-<<<<<<< HEAD
-      logger.info("Patch domain resource with the new image, and verify the results");
-=======
       logger.info("Patch domain resource with image {0}, and verify the results", miiImagePatchAppV2);
->>>>>>> a8bded16
       patchAndVerify(
           domainUid,
           domainNamespace,
           adminServerPodName,
           managedServerPrefix,
           replicaCount,
-<<<<<<< HEAD
           "image",
-=======
->>>>>>> a8bded16
           miiImagePatchAppV2);
 
       logger.info("Check and wait for the V2 application to become available");
@@ -678,17 +650,10 @@
       }
     }
     
-<<<<<<< HEAD
-    logger.info("The version 2 application has been deployed correctly on all server Pods");
+    logger.info("The version 2 application has been deployed correctly on all server pods");
   }
 
   //@Test
-=======
-    logger.info("The version 2 application has been deployed correctly on all server pods");
-  }
-
-  @Test
->>>>>>> a8bded16
   @Order(5)
   @DisplayName("Update the domain with another application")
   @Slow
@@ -704,11 +669,7 @@
     final String managedServerPrefix = domainUid + "-managed-server";
     final int replicaCount = 2;
 
-<<<<<<< HEAD
-    logger.info("Check V2 application is still running after the previous test");
-=======
     logger.info("Check that V2 application is still running after the previous test");
->>>>>>> a8bded16
     for (int i = 1; i <= replicaCount; i++) {
       quickCheckAppRunning(
           domainNamespace,
@@ -740,21 +701,14 @@
    
     // patch the domain resource with the new image and verify that the domain resource is patched, 
     // and all server pods are patched as well.
-<<<<<<< HEAD
-    logger.info("Patch the domain with the new image, and verify the result"); 
-=======
     logger.info("Patch the domain with image {0}, and verify the results", miiImageAddSecondApp); 
->>>>>>> a8bded16
     patchAndVerify(
         domainUid,
         domainNamespace,
         adminServerPodName,
         managedServerPrefix,
         replicaCount,
-<<<<<<< HEAD
         "image",
-=======
->>>>>>> a8bded16
         miiImageAddSecondApp);
     
     logger.info("Check and wait for the new application to become ready");
@@ -779,7 +733,6 @@
 
     logger.info("Both of the applications are running correctly after patching");
   }
-<<<<<<< HEAD
 
   @Test
   @Order(6)
@@ -878,8 +831,6 @@
     logger.info("Domain {0} is fully started - servers are running and application is available",
         domainUid);
   }
-=======
->>>>>>> a8bded16
 
   // This method is needed in this test class, since the cleanup util
   // won't cleanup the images.
@@ -962,17 +913,10 @@
       String baseImageName,
       List<String> appDirList
   ) {
-<<<<<<< HEAD
     logger.info("BuilimagenewValued the model file list that contains {0}", WDT_MODEL_FILE);
     List<String> modelList = 
         Collections.singletonList(String.format("%s/%s", MODEL_DIR, WDT_MODEL_FILE));
 
-=======
-    logger.info("Build the model file list that contains {0}", WDT_MODEL_FILE);
-    List<String> modelList = 
-        Collections.singletonList(String.format("%s/%s", MODEL_DIR, WDT_MODEL_FILE));
-   
->>>>>>> a8bded16
     logger.info("Build an application archive using what is in {0}", appDirList);
     assertTrue(
         buildAppArchive(
@@ -992,7 +936,6 @@
       modelList,
       archiveList);
   }
-<<<<<<< HEAD
 
   private String updateImageWithSampleApp3(
       String baseImageName,
@@ -1006,54 +949,6 @@
     String appName1 = appDirList1.get(0);
     String appName2 = appDirList2.get(0);
     
-    logger.info("Build an application archive using what is in {0}", appDirList1);
-    assertTrue(
-        buildAppArchive(
-            defaultAppParams()
-                .srcDirList(appDirList1)
-                .appName(appName1)),
-        String.format("Failed to create application archive for %s",
-            appName1));
-    
-    logger.info("Build an application archive usingt what is in {0}", appDirList2);
-    assertTrue(
-        buildAppArchive(
-            defaultAppParams()
-                .srcDirList(appDirList2)
-                .appName(appName2)),
-        String.format("Failed to create application archive for %s",
-            appName2));
-    
-    logger.info("Build the archive list with two zip files: {0} and {1}",
-        String.format("%s/%s.zip", ARCHIVE_DIR, appName1),
-        String.format("%s/%s.zip", ARCHIVE_DIR, appName2));
-    List<String> archiveList = Arrays.asList(
-        String.format("%s/%s.zip", ARCHIVE_DIR, appName1),
-        String.format("%s/%s.zip", ARCHIVE_DIR, appName2));
-    
-    return createImageAndVerify(
-      createImageName(baseImageName),
-      createUniqueImageTag(),
-      modelList,
-      archiveList);
-  }
-
-  /**
-   * Patch the domain resource with a new value of a spec element.
-=======
-
-  private String updateImageWithSampleApp3(
-      String baseImageName,
-      List<String> appDirList1,
-      List<String> appDirList2,
-      String modelFile
-  ) {
-    logger.info("Build the model file list that contains {0}", modelFile);
-    List<String> modelList = Collections.singletonList(MODEL_DIR + "/" + modelFile);
- 
-    String appName1 = appDirList1.get(0);
-    String appName2 = appDirList2.get(0);
-    
     logger.info("Build the first application archive using what is in {0}", appDirList1);
     assertTrue(
         buildAppArchive(
@@ -1087,8 +982,7 @@
   }
 
   /**
-   * Patch the domain resource with a new image.
->>>>>>> a8bded16
+   * Patch the domain resource with a new value of a spec element.
    * Here is an example of the JSON patch string that is constructed in this method.
    * [
    *   {"op": "replace", "path": "/spec/image", "value": "mii-image:v2" }
@@ -1096,7 +990,6 @@
    * 
    * @param domainResourceName name of the domain resource
    * @param namespace Kubernetes namespace that the domain is hosted
-<<<<<<< HEAD
    * @param specElement part of the domain spec that is going o be changed
    * @param newValue the expected value of the given element
    * @param image name of the new image
@@ -1110,18 +1003,6 @@
     String patch = 
         String.format("[\n  {\"op\": \"replace\", \"path\": \"/spec/%s\", \"value\": \"%s\"}\n]\n",
             specElement, newValue);
-=======
-   * @param image name of the new image
-   */
-  private void patchDomainResourceImage(
-      String domainResourceName,
-      String namespace,
-      String image
-  ) {
-    String patch = 
-        String.format("[\n  {\"op\": \"replace\", \"path\": \"/spec/image\", \"value\": \"%s\"}\n]\n",
-            image);
->>>>>>> a8bded16
     logger.info("About to patch the domain resource {0} in namespace {1} with:{2}\n",
         domainResourceName, namespace, patch);
 
@@ -1130,7 +1011,6 @@
             namespace,
             new V1Patch(patch),
             V1Patch.PATCH_FORMAT_JSON_PATCH),
-<<<<<<< HEAD
         String.format("Failed to patch the domain resource %s in namespace %s with %s:%s",
             domainResourceName, namespace, specElement, newValue));
 
@@ -1149,10 +1029,6 @@
           String.format("Failed to patch the domain resource %s in namespace %s with startVersion:3",
               domainResourceName, namespace));
     }
-=======
-        String.format("Failed to patch the domain resource {0} in namespace {1} with image {2}",
-            domainResourceName, namespace, image));
->>>>>>> a8bded16
   }
 
   private String createImageAndVerify(
@@ -1177,13 +1053,8 @@
     }
  
     // build an image using WebLogic Image Tool
-<<<<<<< HEAD
-    logger.info("Create image {0} using model directory {1}",
-        image, MODEL_DIR);
-=======
     logger.info("Create image {0} using model list {1} and archive list {2}",
         image, modelList, archiveList);
->>>>>>> a8bded16
     boolean result = createMiiImage(
         defaultWitParams()
             .modelImageName(imageName)
@@ -1323,7 +1194,6 @@
       final String adminServerPodName,
       final String managedServerPrefix,
       final int replicaCount,
-<<<<<<< HEAD
       final String specElement,
       final String newValue
   ) {
@@ -1364,46 +1234,6 @@
     }
   }
 
-=======
-      final String image
-  ) {
-    logger.info(
-        "Patch the domain resource {0} in namespace {1} to use the new image {2}",
-        domainUid, namespace, image);
-
-    patchDomainResourceImage(domainUid, namespace, image);
-    
-    logger.info(
-        "Check that domain resource {0} in namespace {1} has been patched with image {2}",
-        domainUid, namespace, image);
-    checkDomainPatched(domainUid, namespace, image);
-
-    // check and wait for the admin server pod to be patched with the new image
-    logger.info(
-        "Check that admin server pod for domain resource {0} in namespace {1} has been patched with image {2}",
-        domainUid, namespace, image);
-
-    checkPodImagePatched(
-        domainUid,
-        namespace,
-        adminServerPodName,
-        image);
-
-    // check and wait for the managed server pods to be patched with the new image
-    logger.info(
-        "Check that server pods for domain resource {0} in namespace {1} have been patched with image {2}",
-        domainUid, namespace, image);
-    for (int i = 1; i <= replicaCount; i++) {
-      checkPodImagePatched(
-          domainUid,
-          namespace,
-          managedServerPrefix + i,
-          image);
-    }
-  }
-
-
->>>>>>> a8bded16
   private void checkPodReady(String podName, String domainUid, String domNamespace) {
     withStandardRetryPolicy
         .conditionEvaluationListener(
@@ -1493,11 +1323,7 @@
       String expectedStr
   ) {
    
-<<<<<<< HEAD
-    // check if the application is not running inside of a server pod
-=======
     // check that the application is NOT running inside of a server pod
->>>>>>> a8bded16
     withQuickRetryPolicy
         .conditionEvaluationListener(
             condition -> logger.info("Checking if application {0} is not running on pod {1} in namespace {2} "
@@ -1518,12 +1344,8 @@
   private void checkDomainPatched(
       String domainUid,
       String namespace,
-<<<<<<< HEAD
       String specElement,
       String newValue
-=======
-      String image 
->>>>>>> a8bded16
   ) {
    
     // check if the domain resource has been patched with the given image
@@ -1535,15 +1357,9 @@
             namespace,
             condition.getElapsedTimeInMS(),
             condition.getRemainingTimeInMS()))
-<<<<<<< HEAD
         .until(assertDoesNotThrow(() -> domainResourceImagePatched(domainUid, namespace, specElement, newValue),
             String.format(
                "Domain %s is not patched in namespace %s with %s %s", domainUid, namespace, specElement, newValue)));
-=======
-        .until(assertDoesNotThrow(() -> domainResourceImagePatched(domainUid, namespace, image),
-            String.format(
-               "Domain %s is not patched in namespace %s with image %s", domainUid, namespace, image)));
->>>>>>> a8bded16
 
   }
   
