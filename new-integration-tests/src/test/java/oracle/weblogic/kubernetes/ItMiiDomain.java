// Copyright (c) 2020, Oracle Corporation and/or its affiliates.
// Licensed under the Universal Permissive License v 1.0 as shown at https://oss.oracle.com/licenses/upl.

package oracle.weblogic.kubernetes;

import java.text.DateFormat;
import java.text.SimpleDateFormat;
import java.util.ArrayList;
import java.util.Arrays;
import java.util.Collections;
import java.util.Date;
import java.util.HashMap;
import java.util.List;
import java.util.Map;
import java.util.concurrent.TimeUnit;

import com.google.gson.JsonObject;
import io.kubernetes.client.custom.V1Patch;
import io.kubernetes.client.openapi.ApiException;
import io.kubernetes.client.openapi.models.V1EnvVar;
import io.kubernetes.client.openapi.models.V1LocalObjectReference;
import io.kubernetes.client.openapi.models.V1ObjectMeta;
import io.kubernetes.client.openapi.models.V1Secret;
import io.kubernetes.client.openapi.models.V1SecretReference;
import io.kubernetes.client.openapi.models.V1ServiceAccount;
import oracle.weblogic.domain.AdminServer;
import oracle.weblogic.domain.AdminService;
import oracle.weblogic.domain.Channel;
import oracle.weblogic.domain.Cluster;
import oracle.weblogic.domain.Configuration;
import oracle.weblogic.domain.Domain;
import oracle.weblogic.domain.DomainSpec;
import oracle.weblogic.domain.Model;
import oracle.weblogic.domain.ServerPod;
import oracle.weblogic.kubernetes.actions.impl.OperatorParams;
import oracle.weblogic.kubernetes.actions.impl.primitive.HelmParams;
import oracle.weblogic.kubernetes.annotations.IntegrationTest;
import oracle.weblogic.kubernetes.annotations.Namespaces;
import oracle.weblogic.kubernetes.annotations.tags.MustNotRunInParallel;
import oracle.weblogic.kubernetes.annotations.tags.Slow;
import oracle.weblogic.kubernetes.extensions.LoggedTest;
import oracle.weblogic.kubernetes.utils.ExecResult;
import org.awaitility.core.ConditionFactory;
import org.junit.jupiter.api.AfterAll;
import org.junit.jupiter.api.BeforeAll;
import org.junit.jupiter.api.DisplayName;
import org.junit.jupiter.api.MethodOrderer;
import org.junit.jupiter.api.Order;
import org.junit.jupiter.api.Test;
import org.junit.jupiter.api.TestMethodOrder;

import static java.util.concurrent.TimeUnit.MINUTES;
import static java.util.concurrent.TimeUnit.SECONDS;
import static oracle.weblogic.kubernetes.TestConstants.DOMAIN_API_VERSION;
import static oracle.weblogic.kubernetes.TestConstants.DOMAIN_VERSION;
import static oracle.weblogic.kubernetes.TestConstants.MII_APP_RESPONSE_V1;
import static oracle.weblogic.kubernetes.TestConstants.MII_APP_RESPONSE_V2;
import static oracle.weblogic.kubernetes.TestConstants.MII_APP_RESPONSE_V3;
import static oracle.weblogic.kubernetes.TestConstants.MII_BASIC_APP_NAME;
import static oracle.weblogic.kubernetes.TestConstants.MII_BASIC_IMAGE_NAME;
import static oracle.weblogic.kubernetes.TestConstants.MII_BASIC_IMAGE_TAG;
import static oracle.weblogic.kubernetes.TestConstants.MII_BASIC_WDT_MODEL_FILE;
import static oracle.weblogic.kubernetes.TestConstants.MII_TWO_APP_WDT_MODEL_FILE;
import static oracle.weblogic.kubernetes.TestConstants.OPERATOR_CHART_DIR;
import static oracle.weblogic.kubernetes.TestConstants.OPERATOR_RELEASE_NAME;
import static oracle.weblogic.kubernetes.TestConstants.READ_STATE_COMMAND;
import static oracle.weblogic.kubernetes.TestConstants.REPO_DUMMY_VALUE;
import static oracle.weblogic.kubernetes.TestConstants.REPO_EMAIL;
import static oracle.weblogic.kubernetes.TestConstants.REPO_NAME;
import static oracle.weblogic.kubernetes.TestConstants.REPO_PASSWORD;
import static oracle.weblogic.kubernetes.TestConstants.REPO_REGISTRY;
import static oracle.weblogic.kubernetes.TestConstants.REPO_SECRET_NAME;
import static oracle.weblogic.kubernetes.TestConstants.REPO_USERNAME;
import static oracle.weblogic.kubernetes.actions.ActionConstants.ARCHIVE_DIR;
import static oracle.weblogic.kubernetes.actions.ActionConstants.MODEL_DIR;
import static oracle.weblogic.kubernetes.actions.ActionConstants.WDT_VERSION;
import static oracle.weblogic.kubernetes.actions.ActionConstants.WIT_BUILD_DIR;
import static oracle.weblogic.kubernetes.actions.TestActions.buildAppArchive;
import static oracle.weblogic.kubernetes.actions.TestActions.createDockerConfigJson;
import static oracle.weblogic.kubernetes.actions.TestActions.createDomainCustomResource;
import static oracle.weblogic.kubernetes.actions.TestActions.createMiiImage;
import static oracle.weblogic.kubernetes.actions.TestActions.createSecret;
import static oracle.weblogic.kubernetes.actions.TestActions.createServiceAccount;
import static oracle.weblogic.kubernetes.actions.TestActions.defaultAppParams;
import static oracle.weblogic.kubernetes.actions.TestActions.defaultWitParams;
import static oracle.weblogic.kubernetes.actions.TestActions.deleteDomainCustomResource;
import static oracle.weblogic.kubernetes.actions.TestActions.deleteImage;
import static oracle.weblogic.kubernetes.actions.TestActions.dockerLogin;
import static oracle.weblogic.kubernetes.actions.TestActions.dockerPush;
import static oracle.weblogic.kubernetes.actions.TestActions.execCommand;
import static oracle.weblogic.kubernetes.actions.TestActions.getDomainCustomResource;
import static oracle.weblogic.kubernetes.actions.TestActions.getOperatorImageName;
import static oracle.weblogic.kubernetes.actions.TestActions.getPodCreationTimestamp;
import static oracle.weblogic.kubernetes.actions.TestActions.installOperator;
import static oracle.weblogic.kubernetes.actions.TestActions.patchDomainCustomResource;
import static oracle.weblogic.kubernetes.actions.TestActions.upgradeOperator;
import static oracle.weblogic.kubernetes.assertions.TestAssertions.appAccessibleInPod;
import static oracle.weblogic.kubernetes.assertions.TestAssertions.appAccessibleInPodKubectl;
import static oracle.weblogic.kubernetes.assertions.TestAssertions.appNotAccessibleInPod;
import static oracle.weblogic.kubernetes.assertions.TestAssertions.doesImageExist;
import static oracle.weblogic.kubernetes.assertions.TestAssertions.domainExists;
import static oracle.weblogic.kubernetes.assertions.TestAssertions.domainResourceImagePatched;
import static oracle.weblogic.kubernetes.assertions.TestAssertions.isHelmReleaseDeployed;
import static oracle.weblogic.kubernetes.assertions.TestAssertions.operatorIsReady;
import static oracle.weblogic.kubernetes.assertions.TestAssertions.podExists;
import static oracle.weblogic.kubernetes.assertions.TestAssertions.podImagePatched;
import static oracle.weblogic.kubernetes.assertions.TestAssertions.podReady;
import static oracle.weblogic.kubernetes.assertions.TestAssertions.podRestartVersionUpdated;
import static oracle.weblogic.kubernetes.assertions.TestAssertions.podRestarted;
import static oracle.weblogic.kubernetes.assertions.TestAssertions.serviceExists;
import static oracle.weblogic.kubernetes.utils.FileUtils.checkDirectory;
import static org.awaitility.Awaitility.with;
import static org.junit.jupiter.api.Assertions.assertDoesNotThrow;
import static org.junit.jupiter.api.Assertions.assertEquals;
import static org.junit.jupiter.api.Assertions.assertFalse;
import static org.junit.jupiter.api.Assertions.assertNotNull;
import static org.junit.jupiter.api.Assertions.assertTrue;
import static org.junit.jupiter.api.Assertions.fail;

// Test to create model in image domain and verify the domain started successfully
@TestMethodOrder(MethodOrderer.OrderAnnotation.class)
@DisplayName("Test to create model in image domain and start the domain")
@IntegrationTest
class ItMiiDomain implements LoggedTest {

  private static HelmParams opHelmParams = null;
  private static V1ServiceAccount serviceAccount = null;
  private String serviceAccountName = null;
  private static String opNamespace = null;
  private static String operatorImage = null;
  private static String domainNamespace = null;
  private static String domainNamespace1 = null;
  private static String domainNamespace2 = null;
  private static ConditionFactory withStandardRetryPolicy = null;
  private static ConditionFactory withQuickRetryPolicy = null;
  private static String dockerConfigJson = "";

  private String domainUid = "domain1";
  private String domainUid1 = "domain2";
  private String miiImagePatchAppV2 = null;
  private String miiImageAddSecondApp = null;

  private static Map<String, Object> secretNameMap;

  /**
   * Install Operator.
   * @param namespaces list of namespaces created by the IntegrationTestWatcher by the
   JUnit engine parameter resolution mechanism
   */
  @BeforeAll
  public static void initAll(@Namespaces(3) List<String> namespaces) {
    // create standard, reusable retry/backoff policy
    withStandardRetryPolicy = with().pollDelay(2, SECONDS)
        .and().with().pollInterval(10, SECONDS)
        .atMost(6, MINUTES).await();

    // create a reusable quick retry policy
    withQuickRetryPolicy = with().pollDelay(0, SECONDS)
        .and().with().pollInterval(4, SECONDS)
        .atMost(10, SECONDS).await();

    // get a new unique opNamespace
    logger.info("Creating unique namespace for Operator");
    assertNotNull(namespaces.get(0), "Namespace list is null");
    opNamespace = namespaces.get(0);

    logger.info("Creating unique namespace for Domain");
    assertNotNull(namespaces.get(1), "Namespace list is null");
    domainNamespace = namespaces.get(1);
    assertNotNull(namespaces.get(2), "Namespace list is null");
    domainNamespace1 = namespaces.get(2);

    // Create a service account for the unique opNamespace
    logger.info("Creating service account");
    String serviceAccountName = opNamespace + "-sa";
    assertDoesNotThrow(() -> createServiceAccount(new V1ServiceAccount()
        .metadata(
            new V1ObjectMeta()
                .namespace(opNamespace)
                .name(serviceAccountName))));
    logger.info("Created service account: {0}", serviceAccountName);

    // get Operator image name
    operatorImage = getOperatorImageName();
    assertFalse(operatorImage.isEmpty(), "Operator image name can not be empty");
    logger.info("Operator image name {0}", operatorImage);

    // Create docker registry secret in the operator namespace to pull the image from repository
    logger.info("Creating docker registry secret in namespace {0}", opNamespace);
    JsonObject dockerConfigJsonObject = createDockerConfigJson(
        REPO_USERNAME, REPO_PASSWORD, REPO_EMAIL, REPO_REGISTRY);
    dockerConfigJson = dockerConfigJsonObject.toString();

    // Create the V1Secret configuration
    logger.info("Creating repo secret {0}", REPO_SECRET_NAME);
    V1Secret repoSecret = new V1Secret()
        .metadata(new V1ObjectMeta()
            .name(REPO_SECRET_NAME)
            .namespace(opNamespace))
        .type("kubernetes.io/dockerconfigjson")
        .putDataItem(".dockerconfigjson", dockerConfigJson.getBytes());

    boolean secretCreated = assertDoesNotThrow(() -> createSecret(repoSecret),
        String.format("createSecret failed for %s", REPO_SECRET_NAME));
    assertTrue(secretCreated, String.format("createSecret failed while creating secret %s in namespace",
                  REPO_SECRET_NAME, opNamespace));

    // map with secret
    secretNameMap = new HashMap<String, Object>();
    secretNameMap.put("name", REPO_SECRET_NAME);
    // helm install parameters
    opHelmParams = new HelmParams()
        .releaseName(OPERATOR_RELEASE_NAME)
        .namespace(opNamespace)
        .chartDir(OPERATOR_CHART_DIR);

    // Operator chart values to override
    OperatorParams opParams =
        new OperatorParams()
            .helmParams(opHelmParams)
            .image(operatorImage)
            .imagePullSecrets(secretNameMap)
            .domainNamespaces(Arrays.asList(domainNamespace, domainNamespace1))
            .serviceAccount(serviceAccountName);

    // install Operator
    logger.info("Installing Operator in namespace {0}", opNamespace);
    assertTrue(installOperator(opParams),
        String.format("Operator install failed in namespace %s", opNamespace));
    logger.info("Operator installed in namespace {0}", opNamespace);

    // list helm releases matching Operator release name in operator namespace
    logger.info("Checking Operator release {0} status in namespace {1}",
        OPERATOR_RELEASE_NAME, opNamespace);
    assertTrue(isHelmReleaseDeployed(OPERATOR_RELEASE_NAME, opNamespace),
        String.format("Operator release %s is not in deployed status in namespace %s",
            OPERATOR_RELEASE_NAME, opNamespace));
    logger.info("Operator release {0} status is deployed in namespace {1}",
        OPERATOR_RELEASE_NAME, opNamespace);

    // check operator is running
    logger.info("Check Operator pod is running in namespace {0}", opNamespace);
    withStandardRetryPolicy
        .conditionEvaluationListener(
            condition -> logger.info("Waiting for operator to be running in namespace {0} "
                    + "(elapsed time {1}ms, remaining time {2}ms)",
                opNamespace,
                condition.getElapsedTimeInMS(),
                condition.getRemainingTimeInMS()))
        .until(operatorIsReady(opNamespace));

  }

  @Test
  @Order(1)
  @DisplayName("Create model in image domain")
  @Slow
  @MustNotRunInParallel
  public void testCreateMiiDomain() {
    // admin/managed server name here should match with model yaml in MII_BASIC_WDT_MODEL_FILE
    final String adminServerPodName = domainUid + "-admin-server";
    final String managedServerPrefix = domainUid + "-managed-server";
    final int replicaCount = 2;

    // Create the repo secret to pull the image
    assertDoesNotThrow(() -> createRepoSecret(domainNamespace),
            String.format("createSecret failed for %s", REPO_SECRET_NAME));

    // create secret for admin credentials
    logger.info("Create secret for admin credentials");
    String adminSecretName = "weblogic-credentials";
    assertDoesNotThrow(() -> createDomainSecret(adminSecretName,"weblogic",
            "welcome1", domainNamespace),
            String.format("createSecret failed for %s", adminSecretName));

    // create encryption secret
    logger.info("Create encryption secret");
    String encryptionSecretName = "encryptionsecret";
    assertDoesNotThrow(() -> createDomainSecret(encryptionSecretName, "weblogicenc",
            "weblogicenc", domainNamespace),
             String.format("createSecret failed for %s", encryptionSecretName));

    // create the domain CR
    createDomainResource(domainUid, domainNamespace, adminSecretName, REPO_SECRET_NAME,
              encryptionSecretName, replicaCount);

    // wait for the domain to exist
    logger.info("Check for domain custom resource in namespace {0}", domainNamespace);
    withStandardRetryPolicy
        .conditionEvaluationListener(
            condition -> logger.info("Waiting for domain {0} to be created in namespace {1} "
                    + "(elapsed time {2}ms, remaining time {3}ms)",
                domainUid,
                domainNamespace,
                condition.getElapsedTimeInMS(),
                condition.getRemainingTimeInMS()))
        .until(domainExists(domainUid, DOMAIN_VERSION, domainNamespace));


    // check admin server pod exists
    logger.info("Check for admin server pod {0} existence in namespace {1}",
        adminServerPodName, domainNamespace);
    checkPodCreated(adminServerPodName, domainUid, domainNamespace);

    // check managed server pods exist
    for (int i = 1; i <= replicaCount; i++) {
      logger.info("Check for managed server pod {0} existence in namespace {1}",
          managedServerPrefix + i, domainNamespace);
      checkPodCreated(managedServerPrefix + i, domainUid, domainNamespace);
    }

    // check admin server pod is ready
    logger.info("Wait for admin server pod {0} to be ready in namespace {1}",
        adminServerPodName, domainNamespace);
    checkPodReady(adminServerPodName, domainUid, domainNamespace);

    logger.info("Check admin server status by calling read state command");
    checkServerReadyStatusByExec(adminServerPodName, domainNamespace);

    // check managed server pods are ready
    for (int i = 1; i <= replicaCount; i++) {
      logger.info("Wait for managed server pod {0} to be ready in namespace {1}",
          managedServerPrefix + i, domainNamespace);
      checkPodReady(managedServerPrefix + i, domainUid, domainNamespace);
    }

    logger.info("Check admin service {0} is created in namespace {1}",
        adminServerPodName, domainNamespace);
    checkServiceCreated(adminServerPodName, domainNamespace);

    // check managed server services created
    for (int i = 1; i <= replicaCount; i++) {
      logger.info("Check managed server service {0} is created in namespace {1}",
          managedServerPrefix + i, domainNamespace);
      checkServiceCreated(managedServerPrefix + i, domainNamespace);
    }
    
    // check and wait for the application to be accessible in all server pods
    for (int i = 1; i <= replicaCount; i++) {
      checkAppRunning(
          domainNamespace,
          managedServerPrefix + i,
          "8001",
          "sample-war/index.jsp",
          MII_APP_RESPONSE_V1 + i);
    }
 
    logger.info("Domain {0} is fully started - servers are running and application is available",
        domainUid);
  }

  //@Test
  @Order(2)
  @DisplayName("Create a second domain with the image from the the first test")
  @Slow
  @MustNotRunInParallel
  public void testCreateMiiSecondDomainDiffNSSameImage() {
    // admin/managed server name here should match with model yaml in MII_BASIC_WDT_MODEL_FILE
    final String adminServerPodName = domainUid1 + "-admin-server";
    final String managedServerPrefix = domainUid1 + "-managed-server";
    final int replicaCount = 2;

    OperatorParams opParams =
            new OperatorParams()
                    .helmParams(opHelmParams)
                    .image(operatorImage)
                    .imagePullSecrets(secretNameMap)
                    .domainNamespaces(Arrays.asList(domainNamespace,domainNamespace1))
                    .serviceAccount(serviceAccountName);

    // upgrade Operator
    logger.info("Upgrading Operator in namespace {0}", opNamespace);
    assertTrue(upgradeOperator(opParams),
            String.format("Operator upgrade failed in namespace %s", opNamespace));
    logger.info("Operator upgraded in namespace {0}", opNamespace);

    // Create the repo secret to pull the image
    logger.info("Creating repo secret {0}", REPO_SECRET_NAME);
    assertDoesNotThrow(() -> createRepoSecret(domainNamespace1),
              String.format("createSecret failed for %s", REPO_SECRET_NAME));

    // create secret for admin credentials
    logger.info("Create secret for admin credentials");
    String adminSecretName = domainUid1 + "-weblogic-credentials";
    assertDoesNotThrow(() -> createDomainSecret(adminSecretName,"weblogic",
            "welcome2", domainNamespace1),
            String.format("createSecret failed for %s", adminSecretName));

    // create encryption secret
    logger.info("Create encryption secret");
    String encryptionSecretName = "encryptionsecretdomain2";
    assertDoesNotThrow(() -> createDomainSecret(encryptionSecretName, "weblogicencdomain2",
            "weblogicencdomain2", domainNamespace1),
             String.format("createSecret failed for %s", encryptionSecretName));

    // create the domain CR
    logger.info("Creating custom domain resource");
    createDomainResource(domainUid1, domainNamespace1, adminSecretName, REPO_SECRET_NAME,
              encryptionSecretName, replicaCount);

    // wait for the domain to exist
    logger.info("Check for domain custom resource in namespace {0}", domainNamespace1);
    withStandardRetryPolicy
        .conditionEvaluationListener(
            condition -> logger.info("Waiting for domain {0} to be created in namespace {1} "
                    + "(elapsed time {2}ms, remaining time {3}ms)",
                domainUid1,
                domainNamespace1,
                condition.getElapsedTimeInMS(),
                condition.getRemainingTimeInMS()))
        .until(domainExists(domainUid1, DOMAIN_VERSION, domainNamespace1));


    // check admin server pod exists
    logger.info("Check for admin server pod {0} existence in namespace {1}",
            adminServerPodName, domainNamespace1);
    checkPodCreated(adminServerPodName, domainUid1, domainNamespace1);

    // check managed server pods exist
    for (int i = 1; i <= replicaCount; i++) {
      logger.info("Check for managed server pod {0} existence in namespace {1}",
              managedServerPrefix + i, domainNamespace1);
      checkPodCreated(managedServerPrefix + i, domainUid1, domainNamespace1);
    }

    // check admin server pod is ready
    logger.info("Wait for admin server pod {0} to be ready in namespace {1}",
            adminServerPodName, domainNamespace1);
    checkPodReady(adminServerPodName, domainUid1, domainNamespace1);

    // check managed server pods are ready
    for (int i = 1; i <= replicaCount; i++) {
      logger.info("Wait for managed server pod {0} to be ready in namespace {1}",
              managedServerPrefix + i, domainNamespace1);
      checkPodReady(managedServerPrefix + i, domainUid1, domainNamespace1);
    }

    logger.info("Check admin service {0} is created in namespace {1}",
            adminServerPodName, domainNamespace1);
    checkServiceCreated(adminServerPodName, domainNamespace1);

    // check managed server services created
    for (int i = 1; i <= replicaCount; i++) {
      logger.info("Check managed server service {0} is created in namespace {1}",
              managedServerPrefix + i, domainNamespace1);
      checkServiceCreated(managedServerPrefix + i, domainNamespace1);
    }
  }

  //@Test
  @Order(3)
  @DisplayName("Create a domain with same domainUid as first domain but in a new namespace")
  @Slow
  @MustNotRunInParallel
  public void testCreateMiiDomainSameDomainUidDiffNS() {
    // admin/managed server name here should match with model yaml in MII_BASIC_WDT_MODEL_FILE
    final String adminServerPodName = domainUid + "-admin-server";
    final String managedServerPrefix = domainUid + "-managed-server";
    final int replicaCount = 2;

    // Create the repo secret to pull the image
    assertDoesNotThrow(() -> createRepoSecret(domainNamespace1),
            String.format("createSecret failed for %s", REPO_SECRET_NAME));

    // create secret for admin credentials
    logger.info("Create secret for admin credentials");
    String adminSecretName = domainUid + "-weblogic-credentials";
    assertDoesNotThrow(() -> createDomainSecret(adminSecretName,"weblogic",
            "welcome3", domainNamespace1),
            String.format("createSecret failed for %s", adminSecretName));

    // create encryption secret
    logger.info("Create encryption secret");
    String encryptionSecretName = "encryptionsecretdomain3";
    assertDoesNotThrow(() -> createDomainSecret(encryptionSecretName, "weblogicencdomain3",
            "weblogicencdomain3", domainNamespace1),
             String.format("createSecret failed for %s", encryptionSecretName));

    // create the domain CR
    createDomainResource(domainUid, domainNamespace1, adminSecretName, REPO_SECRET_NAME,
              encryptionSecretName, replicaCount);

    // wait for the domain to exist
    logger.info("Check for domain custom resource in namespace {0}", domainNamespace1);
    withStandardRetryPolicy
        .conditionEvaluationListener(
            condition -> logger.info("Waiting for domain {0} to be created in namespace {1} "
                   + "(elapsed time {2}ms, remaining time {3}ms)",
                domainUid,
                domainNamespace1,
                condition.getElapsedTimeInMS(),
                condition.getRemainingTimeInMS()))
        .until(domainExists(domainUid, DOMAIN_VERSION, domainNamespace1));


    // check admin server pod exists
    logger.info("Check for admin server pod {0} existence in namespace {1}",
            adminServerPodName, domainNamespace1);
    checkPodCreated(adminServerPodName, domainUid, domainNamespace1);

    // check managed server pods exist
    for (int i = 1; i <= replicaCount; i++) {
      logger.info("Check for managed server pod {0} existence in namespace {1}",
              managedServerPrefix + i, domainNamespace1);
      checkPodCreated(managedServerPrefix + i, domainUid, domainNamespace1);
    }

    // check admin server pod is ready
    logger.info("Wait for admin server pod {0} to be ready in namespace {1}",
            adminServerPodName, domainNamespace1);
    checkPodReady(adminServerPodName, domainUid, domainNamespace1);

    // check managed server pods are ready
    for (int i = 1; i <= replicaCount; i++) {
      logger.info("Wait for managed server pod {0} to be ready in namespace {1}",
              managedServerPrefix + i, domainNamespace1);
      checkPodReady(managedServerPrefix + i, domainUid, domainNamespace1);
    }

    logger.info("Check admin service {0} is created in namespace {1}",
            adminServerPodName, domainNamespace1);
    checkServiceCreated(adminServerPodName, domainNamespace1);

    // check managed server services created
    for (int i = 1; i <= replicaCount; i++) {
      logger.info("Check managed server service {0} is created in namespace {1}",
              managedServerPrefix + i, domainNamespace1);
      checkServiceCreated(managedServerPrefix + i, domainNamespace1);
    }
  }

  /**
   * Test patching a running model-in-image domain, which contains an application, with a 
   * new image that contains a newer version of the existing application.
   * Verify the new version of the application's availability by accessing it inside each of
   * the managed server pods using Kubernetes Java client Exec API.
   * This test method depends on the testCreateMiiDomain() method.
   */
  //@Test
  @Order(4)
  @DisplayName("Update the sample-app application to version 2")
  @Slow
  @MustNotRunInParallel
  public void testPatchAppV2() {
    
    // application in the new image contains what is in the original application directory sample-app, 
    // plus the replacements or/and additions in the second application directory sample-app-2.
    final String appDir1 = "sample-app";
    final String appDir2 = "sample-app-2";
    final String adminServerPodName = domainUid + "-admin-server";
    final String managedServerPrefix = domainUid + "-managed-server";
    final int replicaCount = 2;
    
    // The verification of application's availability during patching is turned off
    // because it fails intermittently right now. It can be enabled using the following system property.
    // We'll remove the property and enable it all the time once the product problem (tracked
    // by owls-81575) is fixed.
    final String enableAppAvailbilityCheck = 
        System.getProperty("weblogic.operator.enableAppAvailabilityCheck", "false");
    Thread accountingThread = null;
    List<Integer> appAvailability = new ArrayList<Integer>();
    
    if (enableAppAvailbilityCheck.equalsIgnoreCase("true")) {
      logger.info("Start a thread to keep track of the application's availability");
      // start a new thread to collect the availability data of the application while the
      // main thread performs patching operation, and checking of the results.
      accountingThread =
          new Thread(
              () -> {
                collectAppAvaiability(
                    domainNamespace,
                    appAvailability,
                    managedServerPrefix,
                    replicaCount,
                    "8001",
                    "sample-war/index.jsp");
              });
      accountingThread.start();
    }
   
    try {
      logger.info("Check that V1 application is still running");
      for (int i = 1; i <= replicaCount; i++) {
        quickCheckAppRunning(
            domainNamespace,
            managedServerPrefix + i,
            "8001",
            "sample-war/index.jsp",
            MII_APP_RESPONSE_V1 + i);
      }
 
      logger.info("Check that the version 2 application is NOT running");
      for (int i = 1; i <= replicaCount; i++) {
        quickCheckAppNotRunning(
            domainNamespace,
            managedServerPrefix + i,
            "8001",
            "sample-war/index.jsp",
            MII_APP_RESPONSE_V2 + i);   
      }
 
      logger.info("Create a new image with application V2");
      miiImagePatchAppV2 = updateImageWithAppV2Patch(
          String.format("%s-%s", MII_BASIC_IMAGE_NAME, "test-patch-app-v2"),
          Arrays.asList(appDir1, appDir2));

      // push the image to a registry to make the test work in multi node cluster
      pushImageIfNeeded(miiImagePatchAppV2);

      // patch the domain resource with the new image and verify that the domain resource is patched, 
      // and all server pods are patched as well.
      logger.info("Patch domain resource with image {0}, and verify the results", miiImagePatchAppV2);
      patchAndVerifyDomainResource(
          domainUid,
          domainNamespace,
          adminServerPodName,
          managedServerPrefix,
          replicaCount,
          "image",
          miiImagePatchAppV2);

      logger.info("Check and wait for the V2 application to become available");
      // check that the newer version of the application is running, which indicates that
      // the cluster has been rolling restarted because this version of the application 
      // does not exist before the server pods are patched and restarted.
      for (int i = 1; i <= replicaCount; i++) {
        checkAppRunning(
            domainNamespace,
            managedServerPrefix + i,
            "8001",
            "sample-war/index.jsp",
            MII_APP_RESPONSE_V2 + i);
      } 
    } finally {
    
      if (accountingThread != null) {
        try {
          accountingThread.join();
        } catch (InterruptedException ie) {
          // do nothing
        }
 
        // check the application availability data that we have collected, and see if
        // the application has been available all the time since the beginning of this test method
        logger.info("Verify that V2 application was available when domain {0} was being patched with image {1}",
            domainUid, miiImagePatchAppV2); 
        assertTrue(appAlwaysAvailable(appAvailability),
            String.format("Application V2 was not always available when domain %s was being patched with image %s",
                domainUid, miiImagePatchAppV2));
      }
    }
    
    logger.info("The version 2 application has been deployed correctly on all server pods");
  }

  /**
   * Test patching a running model-in-image domain, which contains an application, with a new
   * image that contains an additional application.
   * Verify the availability of both of the applications by accessing it inside each of the
   * managed server pods using Kubernetes Java client Exec API.
   * This test method depends on the testPatchAppV2() method.
   */
  //@Test
  @Order(5)
  @DisplayName("Update the domain with another application")
  @Slow
  @MustNotRunInParallel
  public void testAddSecondApp() {
    
    // the existing application is the combination of what are in appDir1 and appDir2 as in test case number 4,
    // the second application is in appDir3.
    final String appDir1 = "sample-app";
    final String appDir2 = "sample-app-2";
    final String appDir3 = "sample-app-3";
    final String adminServerPodName = domainUid + "-admin-server";
    final String managedServerPrefix = domainUid + "-managed-server";
    final int replicaCount = 2;

    logger.info("Check that V2 application is still running after the previous test");
    for (int i = 1; i <= replicaCount; i++) {
      quickCheckAppRunning(
          domainNamespace,
          managedServerPrefix + i,
          "8001",
          "sample-war/index.jsp",
          MII_APP_RESPONSE_V2 + i);
    }

    logger.info("Check that the new application is NOT already running");
    for (int i = 1; i <= replicaCount; i++) {
      quickCheckAppNotRunning(
          domainNamespace,
          managedServerPrefix + i,
          "8001",
          "sample-war-3/index.jsp",
          MII_APP_RESPONSE_V3 + i);
    }
   
    logger.info("Create a new image that contains the additional application");
    miiImageAddSecondApp = updateImageWithSampleApp3(
        String.format("%s-%s", MII_BASIC_IMAGE_NAME, "test-add-second-app"),
        Arrays.asList(appDir1, appDir2),
        Collections.singletonList(appDir3),
        MII_TWO_APP_WDT_MODEL_FILE);
    
    // push the image to a registry to make the test work in multi node cluster
    pushImageIfNeeded(miiImageAddSecondApp);
   
    // patch the domain resource with the new image and verify that the domain resource is patched, 
    // and all server pods are patched as well.
    logger.info("Patch the domain with image {0}, and verify the results", miiImageAddSecondApp); 
    patchAndVerifyDomainResource(
        domainUid,
        domainNamespace,
        adminServerPodName,
        managedServerPrefix,
        replicaCount,
        "image",
        miiImageAddSecondApp);
    
    logger.info("Check and wait for the new application to become ready");
    for (int i = 1; i <= replicaCount; i++) {
      checkAppRunning(
          domainNamespace,
          managedServerPrefix + i,
          "8001",
          "sample-war-3/index.jsp",
          MII_APP_RESPONSE_V3 + i);
    }
 
    logger.info("Check and wait for the original application V2 to become ready");
    for (int i = 1; i <= replicaCount; i++) {
      checkAppRunning(
          domainNamespace,
          managedServerPrefix + i,
          "8001",
          "sample-war/index.jsp",
          MII_APP_RESPONSE_V2 + i);
    }

    logger.info("Both of the applications are running correctly after patching");
  }

  /**
   * Test patching a running model-in-image domain with a new weblogicCredentialsSecret and then
   * update the domain's restartVersion to trigger a rolling restart of the managed server pods.
   * Verify the WebLogic server pods are restarted by verifying that each pod's creation time and
   * the weblogic.domainRestartVersion label are updated.
   * This test method depends on either testCreateMiiDomain, testPatchAppV2, or testAddSecondApp
   * to make sure that domain ${domainUid} is running in ${domainNamespace} before this test starts.
   */
  @Test
  @Order(6)
  @DisplayName("Change the WebLogic credentials")
  @Slow
  @MustNotRunInParallel
  public void testChangeWebLogicCredentials() {
    // admin/managed server name here should match with model yaml in WDT_MODEL_FILE
    final String adminServerPodName = domainUid + "-admin-server";
    final String managedServerPrefix = domainUid + "-managed-server";
    final int replicaCount = 2;

    // get the creation time of the admin server pod before patching
    String adminPodLastCreationTime =
        assertDoesNotThrow(() -> getPodCreationTimestamp(domainNamespace,"",adminServerPodName),
        String.format("Can not find PodCreationTime for pod %s", adminServerPodName));
    assertNotNull(adminPodLastCreationTime, "adminPodCreationTime returns NULL");
    logger.info("Domain {0} in namespace {1}, admin server pod {2} CreationTime before patching is {3}",
        domainUid,
        domainNamespace,
        adminServerPodName,
        adminPodLastCreationTime);
    
    List<String> msLastCreationTime = new ArrayList<String>();
    // get the creation time of the managed server pods before patching
    assertDoesNotThrow(
        () -> { 
          for (int i = 1; i <= replicaCount; i++) {
            String creationTime = getPodCreationTimestamp(domainNamespace,"", managedServerPrefix + i);
            msLastCreationTime.add(creationTime);

            logger.info("Domain {0} in namespace {1}, admin server pod {2} CreationTime before patching is {3}",
                domainUid,
                domainNamespace,
                managedServerPrefix + i,
                creationTime);
          } 
        },
        String.format("Can not find PodCreationTime for pod %s", adminServerPodName));
    
    // create a new secret for admin credentials
    logger.info("Create a new secret for WebLogic admin credentials");
    String adminSecretName = "weblogic-credentials-new";
    assertDoesNotThrow(() -> createDomainSecret(adminSecretName,"weblogicnew",
            "welcome1new", domainNamespace),
            String.format("createSecret failed for %s", adminSecretName));

    // patch the domain resource with the new image and verify that the domain resource is patched, 
    // and all server pods are patched as well.
    logger.info("Patch domain {0} in namespace {1} with the secret {2}, and verify the result",
        domainUid, domainNamespace, adminSecretName); 
    String restartVersion = patchAndVerifyDomainResource(
        domainUid,
        domainNamespace,
        adminServerPodName,
        managedServerPrefix,
        replicaCount,
        "webLogicCredentialsSecret/name",
        adminSecretName);

    logger.info("Wait for domain {0} admin server pod {1} in namespace {2} to be restarted",
        domainUid, adminServerPodName, domainNamespace);
    checkPodRestarted(domainUid, domainNamespace, adminServerPodName, adminPodLastCreationTime);
    
    logger.info("Check if the admin server pod's domainRestartVersion has been updated");
    boolean restartVersionUpdated = assertDoesNotThrow(
        () -> podRestartVersionUpdated(adminServerPodName, domainUid, domainNamespace, restartVersion),
        String.format("Failed to get domain {0} pod {1}'s domainRestartVersion label",
            domainUid, adminServerPodName));
    assertTrue(restartVersionUpdated, 
        String.format("Domain {0} pod {1}'s domainRestartVersion label has not been updated",
            domainUid, adminServerPodName));
    
    // check managed server pods are ready
    for (int i = 1; i <= replicaCount; i++) {
      final String podName = managedServerPrefix + i;
      final String lastCreationTime = msLastCreationTime.get(i - 1);
      logger.info("Wait for managed server pod {0} to be restarted in namespace {1}",
          podName, domainNamespace);
      checkPodRestarted(domainUid, domainNamespace, podName, lastCreationTime);
      logger.info("Check if the managed server pod's domainRestartVersion has been updated");
      restartVersionUpdated = assertDoesNotThrow(
          () -> podRestartVersionUpdated(podName, domainUid, domainNamespace, restartVersion),
          String.format("Failed to get domain {0} pod {1}'s domainRestartVersion label",
              domainUid, podName));
      assertTrue(restartVersionUpdated, 
          String.format("Domain {0} pod {1}'s domainRestartVersion label has not been updated",
              domainUid, podName)); 
    }
 
    logger.info("Domain {0} in namespace {1} is fully started after chaning the WebLogic credential secret",
        domainUid, domainNamespace);
  }

  // This method is needed in this test class, since the cleanup util
  // won't cleanup the images.

  @AfterAll
  public void tearDownAll() {
    // Delete domain custom resource
    logger.info("Delete domain custom resource in namespace {0}", domainNamespace);
    assertDoesNotThrow(() -> deleteDomainCustomResource(domainUid, domainNamespace),
        "deleteDomainCustomResource failed with ApiException");
    logger.info("Deleted Domain Custom Resource " + domainUid + " from " + domainNamespace);

    logger.info("Delete domain custom resource in namespace {0}", domainNamespace1);
    assertDoesNotThrow(() -> deleteDomainCustomResource(domainUid1, domainNamespace1),
            "deleteDomainCustomResource failed with ApiException");
    logger.info("Deleted Domain Custom Resource " + domainUid1 + " from " + domainNamespace1);

    logger.info("Delete domain custom resource in namespace {0}", domainNamespace1);
    assertDoesNotThrow(() -> deleteDomainCustomResource(domainUid, domainNamespace1),
            "deleteDomainCustomResource failed with ApiException");
    logger.info("Deleted Domain Custom Resource " + domainUid + " from " + domainNamespace1);

    // delete the domain images created in the test class
    if (miiImagePatchAppV2 != null) {
      deleteImage(miiImagePatchAppV2);
    }
    if (miiImageAddSecondApp != null) {
      deleteImage(miiImageAddSecondApp);
    }
  }

  private void pushImageIfNeeded(String image) {
    // push the image to a registry to make the test work in multi node cluster
    if (!REPO_USERNAME.equals(REPO_DUMMY_VALUE)) {
      logger.info("docker login to registry {0}", REPO_REGISTRY);
      assertTrue(dockerLogin(REPO_REGISTRY, REPO_USERNAME, REPO_PASSWORD), "docker login failed");
    }
<<<<<<< HEAD
    if (!REPO_NAME.isEmpty()) {
      logger.info("docker push image {0} to {1}", image, image);
=======

    // push image 
    if (!REPO_NAME.isEmpty()) {
      logger.info("docker push image {0} to registry", image);
>>>>>>> 3b4da2f1
      assertTrue(dockerPush(image), String.format("docker push failed for image %s", image));
    }
  }

  private String createUniqueImageTag() {
    // create unique image name with date
    DateFormat dateFormat = new SimpleDateFormat("yyyy-MM-dd");
    Date date = new Date();
    return dateFormat.format(date) + "-" + System.currentTimeMillis();
  }

  private String createImageName(String baseImageName) {
    // Add repository name in image name for Jenkins runs
    return REPO_NAME.isEmpty() ? baseImageName : REPO_NAME + baseImageName;
  }

  private String updateImageWithAppV2Patch(
      String baseImageName,
      List<String> appDirList
  ) {
    logger.info("Build the model file list that contains {0}", MII_BASIC_WDT_MODEL_FILE);
    List<String> modelList = 
        Collections.singletonList(String.format("%s/%s", MODEL_DIR, MII_BASIC_WDT_MODEL_FILE));
   
    logger.info("Build an application archive using what is in {0}", appDirList);
    assertTrue(
        buildAppArchive(
            defaultAppParams()
                .srcDirList(appDirList)),
        String.format("Failed to create application archive for %s",
            MII_BASIC_APP_NAME));

    logger.info("Build the archive list that contains {0}",
        String.format("%s/%s.zip", ARCHIVE_DIR, MII_BASIC_APP_NAME));
    List<String> archiveList = 
        Collections.singletonList(
            String.format("%s/%s.zip", ARCHIVE_DIR, MII_BASIC_APP_NAME));
    
    return createImageAndVerify(
      createImageName(baseImageName),
      createUniqueImageTag(),
      modelList,
      archiveList);
  }

  private String updateImageWithSampleApp3(
      String baseImageName,
      List<String> appDirList1,
      List<String> appDirList2,
      String modelFile
  ) {
    logger.info("Build the model file list that contains {0}", modelFile);
    List<String> modelList = Collections.singletonList(MODEL_DIR + "/" + modelFile);
 
    String appName1 = appDirList1.get(0);
    String appName2 = appDirList2.get(0);
    
    logger.info("Build the first application archive using what is in {0}", appDirList1);
    assertTrue(
        buildAppArchive(
            defaultAppParams()
                .srcDirList(appDirList1)
                .appName(appName1)),
        String.format("Failed to create application archive for %s",
            appName1));
    
    logger.info("Build the second application archive usingt what is in {0}", appDirList2);
    assertTrue(
        buildAppArchive(
            defaultAppParams()
                .srcDirList(appDirList2)
                .appName(appName2)),
        String.format("Failed to create application archive for %s",
            appName2));
    
    logger.info("Build the archive list with two zip files: {0} and {1}",
        String.format("%s/%s.zip", ARCHIVE_DIR, appName1),
        String.format("%s/%s.zip", ARCHIVE_DIR, appName2));
    List<String> archiveList = Arrays.asList(
        String.format("%s/%s.zip", ARCHIVE_DIR, appName1),
        String.format("%s/%s.zip", ARCHIVE_DIR, appName2));
    
    return createImageAndVerify(
      createImageName(baseImageName),
      createUniqueImageTag(),
      modelList,
      archiveList);
  }

  /**
   * Patch the domain resource with a new value of a spec element.
   * Here is an example of the JSON patch string that is constructed in this method.
   * [
   *   {"op": "replace", "path": "/spec/image", "value": "mii-image:v2" }
   * ]
   * 
   * @param domainResourceName name of the domain resource
   * @param namespace Kubernetes namespace that the domain is hosted
   * @param specElement part of the domain spec that is going o be changed
   * @param newValue the expected value of the given element
   * @param image name of the new image
   * @return restartVersion of the domain resource, null if only image is patched
   */
  private String patchDomainResource(
      String domainResourceName,
      String namespace,
      String specElement,
      String newValue
  ) {
    String patch = 
        String.format("[\n  {\"op\": \"replace\", \"path\": \"/spec/%s\", \"value\": \"%s\"}\n]\n",
            specElement, newValue);
    logger.info("About to patch the domain resource {0} in namespace {1} with:{2}\n",
        domainResourceName, namespace, patch);

    assertTrue(patchDomainCustomResource(
            domainResourceName,
            namespace,
            new V1Patch(patch),
            V1Patch.PATCH_FORMAT_JSON_PATCH),
        String.format("Failed to patch the domain resource %s in namespace %s with %s:%s",
            domainResourceName, namespace, specElement, newValue));

    if (!specElement.equals("image")) {
      String restartVersion = assertDoesNotThrow(
          () -> getDomainCustomResource(domainResourceName, namespace).getSpec().getRestartVersion(),
          String.format("Failed to get the restartVersion of %s in namespace %s", domainResourceName, namespace));
      int newVersion = restartVersion == null ? 1 : Integer.valueOf(restartVersion) + 1;
      logger.info("Update restartVersion of domain {0} from {1} to {2}",
          domainResourceName, restartVersion, newVersion);
      patch =
          String.format("[\n  {\"op\": \"replace\", \"path\": \"/spec/restartVersion\", \"value\": \"%s\"}\n]\n",
              newVersion);
      logger.info("About to patch the domain resource {0} in namespace {1} with:{2}\n",
          domainResourceName, namespace, patch);

      assertTrue(patchDomainCustomResource(
              domainResourceName,
              namespace,
              new V1Patch(patch),
              V1Patch.PATCH_FORMAT_JSON_PATCH),
          String.format("Failed to patch the domain resource %s in namespace %s with startVersion:3",
              domainResourceName, namespace));
      String currentVersion = assertDoesNotThrow(
          () -> getDomainCustomResource(domainResourceName, namespace).getSpec().getRestartVersion(),
          String.format("Failed to get the restartVersion of %s in namespace %s", domainResourceName, namespace));
      logger.info("Current restartVersion is %s", currentVersion);
      assertTrue(currentVersion.equals(String.valueOf(newVersion)),
          String.format("Failed to update the restartVersion of domain %s from %s to %s",
                        domainResourceName,
                        restartVersion,
                        newVersion));
      return String.valueOf(newVersion);
    } else {
      return null;
    }
  }

  private String createImageAndVerify(
      String imageName,
      String imageTag,
      List<String> modelList,
      List<String> archiveList
  ) {
    String image = String.format("%s:%s", imageName, imageTag);

    // Set additional environment variables for WIT
    checkDirectory(WIT_BUILD_DIR);
    Map<String, String> env = new HashMap<>();
    env.put("WLSIMG_BLDDIR", WIT_BUILD_DIR);

    // For k8s 1.16 support and as of May 6, 2020, we presently need a different JDK for these
    // tests and for image tool. This is expected to no longer be necessary once JDK 11.0.8 or
    // the next JDK 14 versions are released.
    String witJavaHome = System.getenv("WIT_JAVA_HOME");
    if (witJavaHome != null) {
      env.put("JAVA_HOME", witJavaHome);
    }
 
    // build an image using WebLogic Image Tool
    logger.info("Create image {0} using model list {1} and archive list {2}",
        image, modelList, archiveList);
    boolean result = createMiiImage(
        defaultWitParams()
            .modelImageName(imageName)
            .modelImageTag(imageTag)
            .modelFiles(modelList)
            .modelArchiveFiles(archiveList)
            .wdtVersion(WDT_VERSION)
            .env(env)
            .redirect(true));

    assertTrue(result, String.format("Failed to create image %s using WebLogic Image Tool", image));

    /* Check image exists using docker images | grep image tag.
     * Tag name is unique as it contains date and timestamp.
     * This is a workaround for the issue on Jenkins machine
     * as docker images imagename:imagetag is not working and
     * the test fails even though the image exists.
     */
    assertTrue(doesImageExist(imageTag),
        String.format("Image %s doesn't exist", image));

    return image;
  }

  private void createRepoSecret(String domNamespace) throws ApiException {
    V1Secret repoSecret = new V1Secret()
            .metadata(new V1ObjectMeta()
                    .name(REPO_SECRET_NAME)
                    .namespace(domNamespace))
            .type("kubernetes.io/dockerconfigjson")
            .putDataItem(".dockerconfigjson", dockerConfigJson.getBytes());

    boolean secretCreated = false;
    try {
      secretCreated = createSecret(repoSecret);
    } catch (ApiException e) {
      logger.info("Exception when calling CoreV1Api#createNamespacedSecret");
      logger.info("Status code: " + e.getCode());
      logger.info("Reason: " + e.getResponseBody());
      logger.info("Response headers: " + e.getResponseHeaders());
      //409 means that the secret already exists - it is not an error, so can proceed
      if (e.getCode() != 409) {
        throw e;
      } else {
        secretCreated = true;
      }

    }
    assertTrue(secretCreated, String.format("create secret failed for %s in namespace %s",
            REPO_SECRET_NAME, domNamespace));
  }

  private void createDomainSecret(String secretName, String username, String password, String domNamespace)
          throws ApiException {
    Map<String, String> secretMap = new HashMap();
    secretMap.put("username", username);
    secretMap.put("password", password);
    boolean secretCreated = assertDoesNotThrow(() -> createSecret(new V1Secret()
            .metadata(new V1ObjectMeta()
                    .name(secretName)
                    .namespace(domNamespace))
            .stringData(secretMap)), "Create secret failed with ApiException");
    assertTrue(secretCreated, String.format("create secret failed for %s in namespace %s", secretName, domNamespace));

  }

  private void createDomainResource(String domainUid, String domNamespace, String adminSecretName,
                                    String repoSecretName, String encryptionSecretName, int replicaCount) {
    // create the domain CR
    Domain domain = new Domain()
            .apiVersion(DOMAIN_API_VERSION)
            .kind("Domain")
            .metadata(new V1ObjectMeta()
                    .name(domainUid)
                    .namespace(domNamespace))
            .spec(new DomainSpec()
                    .domainUid(domainUid)
                    .domainHomeSourceType("FromModel")
                    .image(MII_BASIC_IMAGE_NAME + ":" + MII_BASIC_IMAGE_TAG)
                    .addImagePullSecretsItem(new V1LocalObjectReference()
                            .name(repoSecretName))
                    .webLogicCredentialsSecret(new V1SecretReference()
                            .name(adminSecretName)
                            .namespace(domNamespace))
                    .includeServerOutInPodLog(true)
                    .serverStartPolicy("IF_NEEDED")
                    .serverPod(new ServerPod()
                            .addEnvItem(new V1EnvVar()
                                    .name("JAVA_OPTIONS")
                                    .value("-Dweblogic.StdoutDebugEnabled=false"))
                            .addEnvItem(new V1EnvVar()
                                    .name("USER_MEM_ARGS")
                                    .value("-Djava.security.egd=file:/dev/./urandom ")))
                    .adminServer(new AdminServer()
                            .serverStartState("RUNNING")
                            .adminService(new AdminService()
                                    .addChannelsItem(new Channel()
                                            .channelName("default")
                                            .nodePort(0))))
                    .addClustersItem(new Cluster()
                            .clusterName("cluster-1")
                            .replicas(replicaCount)
                            .serverStartState("RUNNING"))
                    .configuration(new Configuration()
                            .model(new Model()
                                    .domainType("WLS")
                                    .runtimeEncryptionSecret(encryptionSecretName))
                        .introspectorJobActiveDeadlineSeconds(300L)));

    logger.info("Create domain custom resource for domainUid {0} in namespace {1}",
            domainUid, domNamespace);
    boolean domCreated = assertDoesNotThrow(() -> createDomainCustomResource(domain),
            String.format("Create domain custom resource failed with ApiException for %s in namespace %s",
                    domainUid, domNamespace));
    assertTrue(domCreated, String.format("Create domain custom resource failed with ApiException "
                    + "for %s in namespace %s", domainUid, domNamespace));
  }

  private void checkPodCreated(String podName, String domainUid, String domNamespace) {
    withStandardRetryPolicy
        .conditionEvaluationListener(
            condition -> logger.info("Waiting for pod {0} to be created in namespace {1} "
                    + "(elapsed time {2}ms, remaining time {3}ms)",
                podName,
                domNamespace,
                condition.getElapsedTimeInMS(),
                condition.getRemainingTimeInMS()))
        .until(assertDoesNotThrow(() -> podExists(podName, domainUid, domNamespace),
            String.format("podExists failed with ApiException for %s in namespace in %s",
                podName, domNamespace)));

  }

  private String patchAndVerifyDomainResource(
      final String domainUid,
      final String namespace,
      final String adminServerPodName,
      final String managedServerPrefix,
      final int replicaCount,
      final String specElement,
      final String newValue
  ) {
    logger.info(
        "Patch the domain resource {0} in namespace {1} to use the new {2} {3}",
        domainUid, namespace, specElement, newValue);

    String restartVersion = patchDomainResource(domainUid, namespace, specElement, newValue);
    
    logger.info(
        "Check that domain resource {0} in namespace {1} has been patched with {2}: {3}",
        domainUid, namespace, specElement, newValue);
    checkDomainPatched(domainUid, namespace, specElement, newValue);

    // check and wait for the admin server pod to be patched with the new image
    logger.info(
        "Check that admin server pod for domain resource {0} in namespace {1} has been patched with {2}: {3}",
        domainUid, namespace, specElement, newValue);

    if (specElement.equals("image")) {
      checkPodImagePatched(
          domainUid,
          namespace,
          adminServerPodName,
          newValue);
    
      // check and wait for the managed server pods to be patched with the new image
      logger.info(
          "Check that server pods for domain resource {0} in namespace {1} have been patched with {2}: {3}",
          domainUid, namespace, specElement, newValue);
      for (int i = 1; i <= replicaCount; i++) {
        checkPodImagePatched(
            domainUid,
            namespace,
            managedServerPrefix + i,
            newValue);
      }
    }
    return restartVersion;
  }

  private void checkPodReady(String podName, String domainUid, String domNamespace) {
    withStandardRetryPolicy
        .conditionEvaluationListener(
            condition -> logger.info("Waiting for pod {0} to be ready in namespace {1} "
                    + "(elapsed time {2}ms, remaining time {3}ms)",
                podName,
                domNamespace,
                condition.getElapsedTimeInMS(),
                condition.getRemainingTimeInMS()))
        .until(assertDoesNotThrow(() -> podReady(podName, domainUid, domNamespace),
            String.format(
                "pod %s is not ready in namespace %s", podName, domNamespace)));

  }

  private void checkServiceCreated(String serviceName, String domNamespace) {
    withStandardRetryPolicy
        .conditionEvaluationListener(
            condition -> logger.info("Waiting for service {0} to be created in namespace {1} "
                    + "(elapsed time {2}ms, remaining time {3}ms)",
                serviceName,
                domNamespace,
                condition.getElapsedTimeInMS(),
                condition.getRemainingTimeInMS()))
        .until(assertDoesNotThrow(() -> serviceExists(serviceName, null, domNamespace),
            String.format(
                "Service %s is not ready in namespace %s", serviceName, domNamespace)));

  }

  private void checkAppRunning(
      String namespace,
      String podName,
      String internalPort,
      String appPath,
      String expectedStr
  ) {
   
    // check if the application is accessible inside of a server pod using standard retry policy
    checkAppIsRunning(withStandardRetryPolicy, namespace, podName, internalPort, appPath, expectedStr);
  }
  
  private void quickCheckAppRunning(
      String namespace,
      String podName,
      String internalPort,
      String appPath,
      String expectedStr
  ) {
    // check if the application is accessible inside of a server pod using quick retry policy
    checkAppIsRunning(withQuickRetryPolicy, namespace, podName, internalPort, appPath, expectedStr);
  }

  private void checkAppIsRunning(
      ConditionFactory conditionFactory,
      String namespace,
      String podName,
      String internalPort,
      String appPath,
      String expectedStr
  ) {
   
    // check if the application is accessible inside of a server pod
    conditionFactory
        .conditionEvaluationListener(
            condition -> logger.info("Waiting for application {0} is running on pod {1} in namespace {2} "
            + "(elapsed time {3}ms, remaining time {4}ms)",
            appPath,
            podName,
            namespace,
            condition.getElapsedTimeInMS(),
            condition.getRemainingTimeInMS()))
        .until(() -> appAccessibleInPod(
                namespace,
                podName, 
                internalPort, 
                appPath, 
                expectedStr));

  }
  
  private void quickCheckAppNotRunning(
      String namespace,
      String podName,
      String internalPort,
      String appPath,
      String expectedStr
  ) {
   
    // check that the application is NOT running inside of a server pod
    withQuickRetryPolicy
        .conditionEvaluationListener(
            condition -> logger.info("Checking if application {0} is not running on pod {1} in namespace {2} "
            + "(elapsed time {3}ms, remaining time {4}ms)",
            appPath,
            podName,
            namespace,
            condition.getElapsedTimeInMS(),
            condition.getRemainingTimeInMS()))
        .until(() -> appNotAccessibleInPod(
                namespace, 
                podName,
                internalPort, 
                appPath, 
                expectedStr));
  }
   
  private void checkDomainPatched(
      String domainUid,
      String namespace,
      String specElement,
      String newValue
  ) {
   
    // check if the domain resource has been patched with the given image
    withStandardRetryPolicy
        .conditionEvaluationListener(
            condition -> logger.info("Waiting for domain {0} to be patched in namespace {1} "
            + "(elapsed time {2}ms, remaining time {3}ms)",
            domainUid,
            namespace,
            condition.getElapsedTimeInMS(),
            condition.getRemainingTimeInMS()))
        .until(assertDoesNotThrow(() -> domainResourceImagePatched(domainUid, namespace, specElement, newValue),
            String.format(
               "Domain %s is not patched in namespace %s with %s %s", domainUid, namespace, specElement, newValue)));

  }
  
  private void checkPodImagePatched(
      String domainUid,
      String namespace,
      String podName,
      String image
  ) {
   
    // check if the server pod has been patched with the given image
    withStandardRetryPolicy
        .conditionEvaluationListener(
            condition -> logger.info("Waiting for pod {0} to be patched in namespace {1} "
            + "(elapsed time {2}ms, remaining time {3}ms)",
            podName,
            namespace,
            condition.getElapsedTimeInMS(),
            condition.getRemainingTimeInMS()))
        .until(assertDoesNotThrow(() -> podImagePatched(domainUid, namespace, podName, "weblogic-server", image),
            String.format(
                "Pod %s is not patched with image %s in namespace %s.",
                podName,
                image,
                namespace)));
  }

  private void checkPodRestarted(
      String domainUid,
      String domNamespace,
      String podName,
      String lastCreationTime
  ) {
    withStandardRetryPolicy
        .conditionEvaluationListener(
            condition -> logger.info("Waiting for pod {0} to be restarted in namespace {1} "
            + "(elapsed time {2}ms, remaining time {3}ms)",
            podName,
            domNamespace,
            condition.getElapsedTimeInMS(),
            condition.getRemainingTimeInMS()))
        .until(assertDoesNotThrow(() -> podRestarted(podName, domainUid, domNamespace, lastCreationTime),
            String.format(
                "pod %s has not been restarted in namespace %s", podName, domNamespace)));
  }

  private static void collectAppAvaiability(
      String namespace,
      List<Integer> appAvailability,
      String managedServerPrefix,
      int replicaCount,
      String internalPort,
      String appPath
  ) {
    boolean v2AppAvailable = false;
 
    // Access the pod periodically to check application's availability across the duration
    // of patching the domain with newer version of the application.
    // Note: we use the "kubectl exec" command in this method only. This is to avoid
    // problems when two threads accessing the same pod at the same time via Kubernetes
    // Java client.
    while (!v2AppAvailable)  {
      v2AppAvailable = true;
      for (int i = 1; i <= replicaCount; i++) {
        v2AppAvailable = v2AppAvailable && appAccessibleInPodKubectl(
                            namespace,
                            managedServerPrefix + i, 
                            internalPort, 
                            appPath, 
                            MII_APP_RESPONSE_V2 + i);
      }

      int count = 0;
      for (int i = 1; i <= replicaCount; i++) {
        if (appAccessibleInPodKubectl(
            namespace,
            managedServerPrefix + i, 
            internalPort, 
            appPath, 
            "Hello World")) {  
          count++;
        }
      }
      appAvailability.add(count);
      
      // the following log messages are temporarily here for debugging purposes.
      // This part of the code is disabled by default right now, and can be enabled by
      // -Dweblogic.operator.enableAppAvailabilityCheck=true.
      // TODO remove these log messages when this verification is fully enabled.
      if (count == 0) {
        logger.info("XXXXXXXXXXX: application not available XXXXXXXX");
      } else {
        logger.info("YYYYYYYYYYY: application available YYYYYYYY count = " + count);   
      }
      try {
        TimeUnit.MILLISECONDS.sleep(200);
      } catch (InterruptedException ie) {
        // do nothing
      }
    }
  }
  
  private static boolean appAlwaysAvailable(List<Integer> appAvailability) {
    for (Integer count: appAvailability) {
      if (count == 0) {
        logger.warning("Application was not available during patching.");
        return false;
      }
    }
    return true;
  }

  private void checkServerReadyStatusByExec(String podName, String namespace) {
    ExecResult execResult = assertDoesNotThrow(
        () -> execCommand(namespace, podName, null, true, READ_STATE_COMMAND));
    if (execResult.exitValue() == 0) {
      logger.info("execResult: " + execResult);
      assertEquals("RUNNING", execResult.stdout(),
          "Expected " + podName + ", in namespace " + namespace + ", to be in RUNNING ready status");
    } else {
      fail("Read state command failed with exit status code: " + execResult.exitValue());
    }
  }
}<|MERGE_RESOLUTION|>--- conflicted
+++ resolved
@@ -878,15 +878,10 @@
       logger.info("docker login to registry {0}", REPO_REGISTRY);
       assertTrue(dockerLogin(REPO_REGISTRY, REPO_USERNAME, REPO_PASSWORD), "docker login failed");
     }
-<<<<<<< HEAD
-    if (!REPO_NAME.isEmpty()) {
-      logger.info("docker push image {0} to {1}", image, image);
-=======
 
     // push image 
     if (!REPO_NAME.isEmpty()) {
       logger.info("docker push image {0} to registry", image);
->>>>>>> 3b4da2f1
       assertTrue(dockerPush(image), String.format("docker push failed for image %s", image));
     }
   }
