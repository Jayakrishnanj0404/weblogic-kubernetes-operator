// Copyright (c) 2020, Oracle Corporation and/or its affiliates.
// Licensed under the Universal Permissive License v 1.0 as shown at https://oss.oracle.com/licenses/upl.

package oracle.weblogic.kubernetes;

<<<<<<< HEAD
import java.text.DateFormat;
import java.text.SimpleDateFormat;
import java.util.ArrayList;
=======
>>>>>>> 1b885832
import java.util.Arrays;
import java.util.HashMap;
import java.util.List;
import java.util.Map;
import java.util.concurrent.TimeUnit;

import com.google.gson.JsonObject;
import io.kubernetes.client.custom.V1Patch;
import io.kubernetes.client.openapi.ApiException;
import io.kubernetes.client.openapi.models.V1EnvVar;
import io.kubernetes.client.openapi.models.V1LocalObjectReference;
import io.kubernetes.client.openapi.models.V1ObjectMeta;
import io.kubernetes.client.openapi.models.V1Secret;
import io.kubernetes.client.openapi.models.V1SecretReference;
import io.kubernetes.client.openapi.models.V1ServiceAccount;
import oracle.weblogic.domain.AdminServer;
import oracle.weblogic.domain.AdminService;
import oracle.weblogic.domain.Channel;
import oracle.weblogic.domain.Cluster;
import oracle.weblogic.domain.Configuration;
import oracle.weblogic.domain.Domain;
import oracle.weblogic.domain.DomainSpec;
import oracle.weblogic.domain.Model;
import oracle.weblogic.domain.ServerPod;
import oracle.weblogic.kubernetes.actions.impl.OperatorParams;
import oracle.weblogic.kubernetes.actions.impl.primitive.HelmParams;
import oracle.weblogic.kubernetes.annotations.IntegrationTest;
import oracle.weblogic.kubernetes.annotations.Namespaces;
import oracle.weblogic.kubernetes.annotations.tags.MustNotRunInParallel;
import oracle.weblogic.kubernetes.annotations.tags.Slow;
import oracle.weblogic.kubernetes.extensions.LoggedTest;
import oracle.weblogic.kubernetes.utils.ExecResult;
import org.awaitility.core.ConditionFactory;
import org.junit.jupiter.api.AfterAll;
import org.junit.jupiter.api.BeforeAll;
import org.junit.jupiter.api.DisplayName;
import org.junit.jupiter.api.MethodOrderer;
import org.junit.jupiter.api.Order;
import org.junit.jupiter.api.Test;
import org.junit.jupiter.api.TestMethodOrder;

import static java.util.concurrent.TimeUnit.MINUTES;
import static java.util.concurrent.TimeUnit.SECONDS;
import static oracle.weblogic.kubernetes.TestConstants.DOMAIN_API_VERSION;
import static oracle.weblogic.kubernetes.TestConstants.DOMAIN_VERSION;
import static oracle.weblogic.kubernetes.TestConstants.MII_BASIC_IMAGE_NAME;
import static oracle.weblogic.kubernetes.TestConstants.MII_BASIC_IMAGE_TAG;
import static oracle.weblogic.kubernetes.TestConstants.OPERATOR_CHART_DIR;
import static oracle.weblogic.kubernetes.TestConstants.OPERATOR_RELEASE_NAME;
import static oracle.weblogic.kubernetes.TestConstants.REPO_EMAIL;
import static oracle.weblogic.kubernetes.TestConstants.REPO_PASSWORD;
import static oracle.weblogic.kubernetes.TestConstants.REPO_REGISTRY;
import static oracle.weblogic.kubernetes.TestConstants.REPO_SECRET_NAME;
import static oracle.weblogic.kubernetes.TestConstants.REPO_USERNAME;
import static oracle.weblogic.kubernetes.actions.TestActions.createDockerConfigJson;
import static oracle.weblogic.kubernetes.actions.TestActions.createDomainCustomResource;
import static oracle.weblogic.kubernetes.actions.TestActions.createSecret;
import static oracle.weblogic.kubernetes.actions.TestActions.createServiceAccount;
import static oracle.weblogic.kubernetes.actions.TestActions.deleteDomainCustomResource;
import static oracle.weblogic.kubernetes.actions.TestActions.execCommand;
import static oracle.weblogic.kubernetes.actions.TestActions.getOperatorImageName;
import static oracle.weblogic.kubernetes.actions.TestActions.installOperator;
import static oracle.weblogic.kubernetes.actions.TestActions.patchDomainCustomResource;
import static oracle.weblogic.kubernetes.actions.TestActions.upgradeOperator;
<<<<<<< HEAD
import static oracle.weblogic.kubernetes.assertions.TestAssertions.appAccessibleInPod;
import static oracle.weblogic.kubernetes.assertions.TestAssertions.appAccessibleInPodKubectl;
import static oracle.weblogic.kubernetes.assertions.TestAssertions.appNotAccessibleInPod;
import static oracle.weblogic.kubernetes.assertions.TestAssertions.doesImageExist;
=======
>>>>>>> 1b885832
import static oracle.weblogic.kubernetes.assertions.TestAssertions.domainExists;
import static oracle.weblogic.kubernetes.assertions.TestAssertions.domainResourceImagePatched;
import static oracle.weblogic.kubernetes.assertions.TestAssertions.isHelmReleaseDeployed;
import static oracle.weblogic.kubernetes.assertions.TestAssertions.operatorIsReady;
import static oracle.weblogic.kubernetes.assertions.TestAssertions.podExists;
import static oracle.weblogic.kubernetes.assertions.TestAssertions.podImagePatched;
import static oracle.weblogic.kubernetes.assertions.TestAssertions.podReady;
import static oracle.weblogic.kubernetes.assertions.TestAssertions.serviceExists;
import static org.awaitility.Awaitility.with;
import static org.junit.jupiter.api.Assertions.assertDoesNotThrow;
import static org.junit.jupiter.api.Assertions.assertEquals;
import static org.junit.jupiter.api.Assertions.assertFalse;
import static org.junit.jupiter.api.Assertions.assertNotNull;
import static org.junit.jupiter.api.Assertions.assertTrue;
import static org.junit.jupiter.api.Assertions.fail;

// Test to create model in image domain and verify the domain started successfully
@TestMethodOrder(MethodOrderer.OrderAnnotation.class)
@DisplayName("Test to create model in image domain and start the domain")
@IntegrationTest
class ItMiiDomain implements LoggedTest {

<<<<<<< HEAD
  // mii constants
  private static final String WDT_MODEL_FILE = "model1-wls.yaml";
  private static final String MII_IMAGE_NAME = "mii-image";
  private static final String APP_NAME = "sample-app";

  // domain constants
  private static final String DOMAIN_VERSION = "v7";
  private static final String API_VERSION = "weblogic.oracle/" + DOMAIN_VERSION;
  
  // application constants
  private static final String APP_RESPONSE_V1 = "Hello World, you have reached server managed-server";
  private static final String APP_RESPONSE_V2 = "Hello World AGAIN, you have reached server managed-server";
  private static final String APP_RESPONSE_V3 = "How are you doing! You have reached server managed-server";

=======
>>>>>>> 1b885832
  private static final String READ_STATE_COMMAND = "/weblogic-operator/scripts/readState.sh";

  private static HelmParams opHelmParams = null;
  private static V1ServiceAccount serviceAccount = null;
  private String serviceAccountName = null;
  private static String opNamespace = null;
  private static String operatorImage = null;
  private static String domainNamespace = null;
  private static String domainNamespace1 = null;
  private static String domainNamespace2 = null;
  private static ConditionFactory withStandardRetryPolicy = null;
  private static ConditionFactory withQuickRetryPolicy = null;
  private static String dockerConfigJson = "";

  private String domainUid = "domain1";
  private String domainUid1 = "domain2";
<<<<<<< HEAD
  private String miiImagePatchAppV2 = null;
  private String miiImageAddSecondApp = null;
  private String miiImage = null;
=======
>>>>>>> 1b885832

  private static Map<String, Object> secretNameMap;

  /**
   * Install Operator.
   * @param namespaces list of namespaces created by the IntegrationTestWatcher by the
   JUnit engine parameter resolution mechanism
   */
  @BeforeAll
  public static void initAll(@Namespaces(3) List<String> namespaces) {
    // create standard, reusable retry/backoff policy
    withStandardRetryPolicy = with().pollDelay(2, SECONDS)
        .and().with().pollInterval(10, SECONDS)
        .atMost(6, MINUTES).await();

    // create a reusable quick retry policy
    withQuickRetryPolicy = with().pollDelay(0, SECONDS)
        .and().with().pollInterval(4, SECONDS)
        .atMost(10, SECONDS).await();

    // get a new unique opNamespace
    logger.info("Creating unique namespace for Operator");
    assertNotNull(namespaces.get(0), "Namespace list is null");
    opNamespace = namespaces.get(0);

    logger.info("Creating unique namespace for Domain");
    assertNotNull(namespaces.get(1), "Namespace list is null");
    domainNamespace = namespaces.get(1);
    assertNotNull(namespaces.get(2), "Namespace list is null");
    domainNamespace1 = namespaces.get(2);

    // Create a service account for the unique opNamespace
    logger.info("Creating service account");
    String serviceAccountName = opNamespace + "-sa";
    assertDoesNotThrow(() -> createServiceAccount(new V1ServiceAccount()
        .metadata(
            new V1ObjectMeta()
                .namespace(opNamespace)
                .name(serviceAccountName))));
    logger.info("Created service account: {0}", serviceAccountName);

    // get Operator image name
    operatorImage = getOperatorImageName();
    assertFalse(operatorImage.isEmpty(), "Operator image name can not be empty");
    logger.info("Operator image name {0}", operatorImage);

    // Create docker registry secret in the operator namespace to pull the image from repository
    logger.info("Creating docker registry secret in namespace {0}", opNamespace);
    JsonObject dockerConfigJsonObject = createDockerConfigJson(
        REPO_USERNAME, REPO_PASSWORD, REPO_EMAIL, REPO_REGISTRY);
    dockerConfigJson = dockerConfigJsonObject.toString();

    // Create the V1Secret configuration
    logger.info("Creating repo secret {0}", REPO_SECRET_NAME);
    V1Secret repoSecret = new V1Secret()
        .metadata(new V1ObjectMeta()
            .name(REPO_SECRET_NAME)
            .namespace(opNamespace))
        .type("kubernetes.io/dockerconfigjson")
        .putDataItem(".dockerconfigjson", dockerConfigJson.getBytes());

    boolean secretCreated = assertDoesNotThrow(() -> createSecret(repoSecret),
        String.format("createSecret failed for %s", REPO_SECRET_NAME));
    assertTrue(secretCreated, String.format("createSecret failed while creating secret %s in namespace",
                  REPO_SECRET_NAME, opNamespace));

    // map with secret
    secretNameMap = new HashMap<String, Object>();
    secretNameMap.put("name", REPO_SECRET_NAME);
    // helm install parameters
    opHelmParams = new HelmParams()
        .releaseName(OPERATOR_RELEASE_NAME)
        .namespace(opNamespace)
        .chartDir(OPERATOR_CHART_DIR);

    // Operator chart values to override
    OperatorParams opParams =
        new OperatorParams()
            .helmParams(opHelmParams)
            .image(operatorImage)
            .imagePullSecrets(secretNameMap)
            .domainNamespaces(Arrays.asList(domainNamespace, domainNamespace1))
            .serviceAccount(serviceAccountName);

    // install Operator
    logger.info("Installing Operator in namespace {0}", opNamespace);
    assertTrue(installOperator(opParams),
        String.format("Operator install failed in namespace %s", opNamespace));
    logger.info("Operator installed in namespace {0}", opNamespace);

    // list helm releases matching Operator release name in operator namespace
    logger.info("Checking Operator release {0} status in namespace {1}",
        OPERATOR_RELEASE_NAME, opNamespace);
    assertTrue(isHelmReleaseDeployed(OPERATOR_RELEASE_NAME, opNamespace),
        String.format("Operator release %s is not in deployed status in namespace %s",
            OPERATOR_RELEASE_NAME, opNamespace));
    logger.info("Operator release {0} status is deployed in namespace {1}",
        OPERATOR_RELEASE_NAME, opNamespace);

    // check operator is running
    logger.info("Check Operator pod is running in namespace {0}", opNamespace);
    withStandardRetryPolicy
        .conditionEvaluationListener(
            condition -> logger.info("Waiting for operator to be running in namespace {0} "
                    + "(elapsed time {1}ms, remaining time {2}ms)",
                opNamespace,
                condition.getElapsedTimeInMS(),
                condition.getRemainingTimeInMS()))
        .until(operatorIsReady(opNamespace));

  }

  @Test
  @Order(1)
  @DisplayName("Create model in image domain")
  @Slow
  @MustNotRunInParallel
  public void testCreateMiiDomain() {
    // admin/managed server name here should match with model yaml in WDT_MODEL_FILE
    final String adminServerPodName = domainUid + "-admin-server";
    final String managedServerPrefix = domainUid + "-managed-server";
    final int replicaCount = 2;

<<<<<<< HEAD
    // create image with model files
    miiImage = createInitialDomainImage();

    // push the image to a registry to make the test work in multi node cluster
    pushImageIfNeeded(miiImage);

=======
>>>>>>> 1b885832
    // Create the repo secret to pull the image
    assertDoesNotThrow(() -> createRepoSecret(domainNamespace),
            String.format("createSecret failed for %s", REPO_SECRET_NAME));

    // create secret for admin credentials
    logger.info("Create secret for admin credentials");
    String adminSecretName = "weblogic-credentials";
    assertDoesNotThrow(() -> createDomainSecret(adminSecretName,"weblogic",
            "welcome1", domainNamespace),
            String.format("createSecret failed for %s", adminSecretName));

    // create encryption secret
    logger.info("Create encryption secret");
    String encryptionSecretName = "encryptionsecret";
    assertDoesNotThrow(() -> createDomainSecret(encryptionSecretName, "weblogicenc",
            "weblogicenc", domainNamespace),
             String.format("createSecret failed for %s", encryptionSecretName));

    // create the domain CR
    createDomainResource(domainUid, domainNamespace, adminSecretName, REPO_SECRET_NAME,
              encryptionSecretName, replicaCount);

    // wait for the domain to exist
    logger.info("Check for domain custom resource in namespace {0}", domainNamespace);
    withStandardRetryPolicy
        .conditionEvaluationListener(
            condition -> logger.info("Waiting for domain {0} to be created in namespace {1} "
                    + "(elapsed time {2}ms, remaining time {3}ms)",
                domainUid,
                domainNamespace,
                condition.getElapsedTimeInMS(),
                condition.getRemainingTimeInMS()))
        .until(domainExists(domainUid, DOMAIN_VERSION, domainNamespace));


    // check admin server pod exists
    logger.info("Check for admin server pod {0} existence in namespace {1}",
        adminServerPodName, domainNamespace);
    checkPodCreated(adminServerPodName, domainUid, domainNamespace);

    // check managed server pods exist
    for (int i = 1; i <= replicaCount; i++) {
      logger.info("Check for managed server pod {0} existence in namespace {1}",
          managedServerPrefix + i, domainNamespace);
      checkPodCreated(managedServerPrefix + i, domainUid, domainNamespace);
    }

    // check admin server pod is ready
    logger.info("Wait for admin server pod {0} to be ready in namespace {1}",
        adminServerPodName, domainNamespace);
    checkPodReady(adminServerPodName, domainUid, domainNamespace);

    logger.info("Check admin server status by calling read state command");
    checkServerReadyStatusByExec(adminServerPodName, domainNamespace);

    // check managed server pods are ready
    for (int i = 1; i <= replicaCount; i++) {
      logger.info("Wait for managed server pod {0} to be ready in namespace {1}",
          managedServerPrefix + i, domainNamespace);
      checkPodReady(managedServerPrefix + i, domainUid, domainNamespace);
    }

    logger.info("Check admin service {0} is created in namespace {1}",
        adminServerPodName, domainNamespace);
    checkServiceCreated(adminServerPodName, domainNamespace);

    // check managed server services created
    for (int i = 1; i <= replicaCount; i++) {
      logger.info("Check managed server service {0} is created in namespace {1}",
          managedServerPrefix + i, domainNamespace);
      checkServiceCreated(managedServerPrefix + i, domainNamespace);
    }
    
    // check and wait for the application to be accessible in all server pods
    for (int i = 1; i <= replicaCount; i++) {
      checkAppRunning(
          domainNamespace,
          managedServerPrefix + i,
          "8001",
          "sample-war/index.jsp",
          APP_RESPONSE_V1 + i);
    }
 
    logger.info("Domain {0} is fully started - servers are running and application is available",
        domainUid);
  }

  @Test
  @Order(2)
  @DisplayName("Create a second domain with the image from the the first test")
  @Slow
  @MustNotRunInParallel
  public void testCreateMiiSecondDomainDiffNSSameImage() {
    // admin/managed server name here should match with model yaml in WDT_MODEL_FILE
    final String adminServerPodName = domainUid1 + "-admin-server";
    final String managedServerPrefix = domainUid1 + "-managed-server";
    final int replicaCount = 2;

    OperatorParams opParams =
            new OperatorParams()
                    .helmParams(opHelmParams)
                    .image(operatorImage)
                    .imagePullSecrets(secretNameMap)
                    .domainNamespaces(Arrays.asList(domainNamespace,domainNamespace1))
                    .serviceAccount(serviceAccountName);

    // upgrade Operator
    logger.info("Upgrading Operator in namespace {0}", opNamespace);
    assertTrue(upgradeOperator(opParams),
            String.format("Operator upgrade failed in namespace %s", opNamespace));
    logger.info("Operator upgraded in namespace {0}", opNamespace);

    // Create the repo secret to pull the image
    logger.info("Creating repo secret {0}", REPO_SECRET_NAME);
    assertDoesNotThrow(() -> createRepoSecret(domainNamespace1),
              String.format("createSecret failed for %s", REPO_SECRET_NAME));

    // create secret for admin credentials
    logger.info("Create secret for admin credentials");
    String adminSecretName = domainUid1 + "-weblogic-credentials";
    assertDoesNotThrow(() -> createDomainSecret(adminSecretName,"weblogic",
            "welcome2", domainNamespace1),
            String.format("createSecret failed for %s", adminSecretName));

    // create encryption secret
    logger.info("Create encryption secret");
    String encryptionSecretName = "encryptionsecretdomain2";
    assertDoesNotThrow(() -> createDomainSecret(encryptionSecretName, "weblogicencdomain2",
            "weblogicencdomain2", domainNamespace1),
             String.format("createSecret failed for %s", encryptionSecretName));

    // create the domain CR
    logger.info("Creating custom domain resource");
    createDomainResource(domainUid1, domainNamespace1, adminSecretName, REPO_SECRET_NAME,
              encryptionSecretName, replicaCount);

    // wait for the domain to exist
    logger.info("Check for domain custom resource in namespace {0}", domainNamespace1);
    withStandardRetryPolicy
        .conditionEvaluationListener(
            condition -> logger.info("Waiting for domain {0} to be created in namespace {1} "
                    + "(elapsed time {2}ms, remaining time {3}ms)",
                domainUid1,
                domainNamespace1,
                condition.getElapsedTimeInMS(),
                condition.getRemainingTimeInMS()))
        .until(domainExists(domainUid1, DOMAIN_VERSION, domainNamespace1));


    // check admin server pod exists
    logger.info("Check for admin server pod {0} existence in namespace {1}",
            adminServerPodName, domainNamespace1);
    checkPodCreated(adminServerPodName, domainUid1, domainNamespace1);

    // check managed server pods exist
    for (int i = 1; i <= replicaCount; i++) {
      logger.info("Check for managed server pod {0} existence in namespace {1}",
              managedServerPrefix + i, domainNamespace1);
      checkPodCreated(managedServerPrefix + i, domainUid1, domainNamespace1);
    }

    // check admin server pod is ready
    logger.info("Wait for admin server pod {0} to be ready in namespace {1}",
            adminServerPodName, domainNamespace1);
    checkPodReady(adminServerPodName, domainUid1, domainNamespace1);

    // check managed server pods are ready
    for (int i = 1; i <= replicaCount; i++) {
      logger.info("Wait for managed server pod {0} to be ready in namespace {1}",
              managedServerPrefix + i, domainNamespace1);
      checkPodReady(managedServerPrefix + i, domainUid1, domainNamespace1);
    }

    logger.info("Check admin service {0} is created in namespace {1}",
            adminServerPodName, domainNamespace1);
    checkServiceCreated(adminServerPodName, domainNamespace1);

    // check managed server services created
    for (int i = 1; i <= replicaCount; i++) {
      logger.info("Check managed server service {0} is created in namespace {1}",
              managedServerPrefix + i, domainNamespace1);
      checkServiceCreated(managedServerPrefix + i, domainNamespace1);
    }
  }

  @Test
  @Order(3)
  @DisplayName("Create a domain with same domainUid as first domain but in a new namespace")
  @Slow
  @MustNotRunInParallel
  public void testCreateMiiDomainSameDomainUidDiffNS() {
    // admin/managed server name here should match with model yaml in WDT_MODEL_FILE
    final String adminServerPodName = domainUid + "-admin-server";
    final String managedServerPrefix = domainUid + "-managed-server";
    final int replicaCount = 2;

    // Create the repo secret to pull the image
    assertDoesNotThrow(() -> createRepoSecret(domainNamespace1),
            String.format("createSecret failed for %s", REPO_SECRET_NAME));

    // create secret for admin credentials
    logger.info("Create secret for admin credentials");
    String adminSecretName = domainUid + "-weblogic-credentials";
    assertDoesNotThrow(() -> createDomainSecret(adminSecretName,"weblogic",
            "welcome3", domainNamespace1),
            String.format("createSecret failed for %s", adminSecretName));

    // create encryption secret
    logger.info("Create encryption secret");
    String encryptionSecretName = "encryptionsecretdomain3";
    assertDoesNotThrow(() -> createDomainSecret(encryptionSecretName, "weblogicencdomain3",
            "weblogicencdomain3", domainNamespace1),
             String.format("createSecret failed for %s", encryptionSecretName));

    // create the domain CR
    createDomainResource(domainUid, domainNamespace1, adminSecretName, REPO_SECRET_NAME,
              encryptionSecretName, replicaCount);

    // wait for the domain to exist
    logger.info("Check for domain custom resource in namespace {0}", domainNamespace1);
    withStandardRetryPolicy
        .conditionEvaluationListener(
            condition -> logger.info("Waiting for domain {0} to be created in namespace {1} "
                   + "(elapsed time {2}ms, remaining time {3}ms)",
                domainUid,
                domainNamespace1,
                condition.getElapsedTimeInMS(),
                condition.getRemainingTimeInMS()))
        .until(domainExists(domainUid, DOMAIN_VERSION, domainNamespace1));


    // check admin server pod exists
    logger.info("Check for admin server pod {0} existence in namespace {1}",
            adminServerPodName, domainNamespace1);
    checkPodCreated(adminServerPodName, domainUid, domainNamespace1);

    // check managed server pods exist
    for (int i = 1; i <= replicaCount; i++) {
      logger.info("Check for managed server pod {0} existence in namespace {1}",
              managedServerPrefix + i, domainNamespace1);
      checkPodCreated(managedServerPrefix + i, domainUid, domainNamespace1);
    }

    // check admin server pod is ready
    logger.info("Wait for admin server pod {0} to be ready in namespace {1}",
            adminServerPodName, domainNamespace1);
    checkPodReady(adminServerPodName, domainUid, domainNamespace1);

    // check managed server pods are ready
    for (int i = 1; i <= replicaCount; i++) {
      logger.info("Wait for managed server pod {0} to be ready in namespace {1}",
              managedServerPrefix + i, domainNamespace1);
      checkPodReady(managedServerPrefix + i, domainUid, domainNamespace1);
    }

    logger.info("Check admin service {0} is created in namespace {1}",
            adminServerPodName, domainNamespace1);
    checkServiceCreated(adminServerPodName, domainNamespace1);

    // check managed server services created
    for (int i = 1; i <= replicaCount; i++) {
      logger.info("Check managed server service {0} is created in namespace {1}",
              managedServerPrefix + i, domainNamespace1);
      checkServiceCreated(managedServerPrefix + i, domainNamespace1);
    }
  }

  @Test
  @Order(4)
  @DisplayName("Update the sample-app application to version 2")
  @Slow
  @MustNotRunInParallel
  public void testPatchAppV2() {
    
    // application in the new image contains what is in the original application directory sample-app, 
    // plus the replacements or/and additions in the second application directory sample-app-2.
    final String appDir1 = "sample-app";
    final String appDir2 = "sample-app-2";
    final String adminServerPodName = domainUid + "-admin-server";
    final String managedServerPrefix = domainUid + "-managed-server";
    final int replicaCount = 2;
    
    // The verification of application's availability during patching is turned off
    // because it fails intermittently right now. It can be enabled using the following system property.
    // We'll remove the property and enable it all the time once the product problem (tracked
    // by owls-81575) is fixed.
    final String enableAppAvailbilityCheck = 
        System.getProperty("weblogic.operator.enableAppAvailabilityCheck", "false");
    Thread accountingThread = null;
    List<Integer> appAvailability = new ArrayList<Integer>();
    
    if (enableAppAvailbilityCheck.equalsIgnoreCase("true")) {
      logger.info("Start a thread to keep track of the application's availability");
      // start a new thread to collect the availability data of the application while the
      // main thread performs patching operation, and checking of the results.
      accountingThread =
          new Thread(
              () -> {
                collectAppAvaiability(
                    domainNamespace,
                    appAvailability,
                    managedServerPrefix,
                    replicaCount,
                    "8001",
                    "sample-war/index.jsp");
              });
      accountingThread.start();
    }
   
    try {
      logger.info("Check that V1 application is still running");
      for (int i = 1; i <= replicaCount; i++) {
        quickCheckAppRunning(
            domainNamespace,
            managedServerPrefix + i,
            "8001",
            "sample-war/index.jsp",
            APP_RESPONSE_V1 + i);
      }
 
      logger.info("Check that the version 2 application is NOT running");
      for (int i = 1; i <= replicaCount; i++) {
        quickCheckAppNotRunning(
            domainNamespace,
            managedServerPrefix + i,
            "8001",
            "sample-war/index.jsp",
            APP_RESPONSE_V2 + i);   
      }
 
      logger.info("Create a new image with application V2");
      miiImagePatchAppV2 = updateImageWithAppV2Patch(
          String.format("%s-%s", MII_IMAGE_NAME, "test-patch-app-v2"),
          Arrays.asList(appDir1, appDir2));

      // push the image to a registry to make the test work in multi node cluster
      pushImageIfNeeded(miiImagePatchAppV2);

      // patch the domain resource with the new image and verify that the domain resource is patched, 
      // and all server pods are patched as well.
      logger.info("Patch domain resource with image {0}, and verify the results", miiImagePatchAppV2);
      patchAndVerify(
          domainUid,
          domainNamespace,
          adminServerPodName,
          managedServerPrefix,
          replicaCount,
          miiImagePatchAppV2);

      logger.info("Check and wait for the V2 application to become available");
      for (int i = 1; i <= replicaCount; i++) {
        checkAppRunning(
            domainNamespace,
            managedServerPrefix + i,
            "8001",
            "sample-war/index.jsp",
            APP_RESPONSE_V2 + i);
      } 
    } finally {
    
      if (accountingThread != null) {
        try {
          accountingThread.join();
        } catch (InterruptedException ie) {
          // do nothing
        }
 
        // check the application availability data that we have collected, and see if
        // the application has been available all the time since the beginning of this test method
        logger.info("Verify that V2 application was available when domain {0} was being patched with image {1}",
            domainUid, miiImagePatchAppV2); 
        assertTrue(appAlwaysAvailable(appAvailability),
            String.format("Application V2 was not always available when domain %s was being patched with image %s",
                domainUid, miiImagePatchAppV2));
      }
    }
    
    logger.info("The version 2 application has been deployed correctly on all server pods");
  }

  @Test
  @Order(5)
  @DisplayName("Update the domain with another application")
  @Slow
  @MustNotRunInParallel
  public void testAddSecondApp() {
    
    // the existing application is the combination of what are in appDir1 and appDir2 as in test case number 4,
    // the second application is in appDir3.
    final String appDir1 = "sample-app";
    final String appDir2 = "sample-app-2";
    final String appDir3 = "sample-app-3";
    final String adminServerPodName = domainUid + "-admin-server";
    final String managedServerPrefix = domainUid + "-managed-server";
    final int replicaCount = 2;

    logger.info("Check that V2 application is still running after the previous test");
    for (int i = 1; i <= replicaCount; i++) {
      quickCheckAppRunning(
          domainNamespace,
          managedServerPrefix + i,
          "8001",
          "sample-war/index.jsp",
          APP_RESPONSE_V2 + i);
    }

    logger.info("Check that the new application is NOT already running");
    for (int i = 1; i <= replicaCount; i++) {
      quickCheckAppNotRunning(
          domainNamespace,
          managedServerPrefix + i,
          "8001",
          "sample-war-3/index.jsp",
          APP_RESPONSE_V3 + i);
    }
   
    logger.info("Create a new image that contains the additional application");
    miiImageAddSecondApp = updateImageWithSampleApp3(
        String.format("%s-%s", MII_IMAGE_NAME, "test-add-second-app"),
        Arrays.asList(appDir1, appDir2),
        Collections.singletonList(appDir3),
        "model-singlecluster-two-sampleapp-wls.yaml");
    
    // push the image to a registry to make the test work in multi node cluster
    pushImageIfNeeded(miiImageAddSecondApp);
   
    // patch the domain resource with the new image and verify that the domain resource is patched, 
    // and all server pods are patched as well.
    logger.info("Patch the domain with image {0}, and verify the results", miiImageAddSecondApp); 
    patchAndVerify(
        domainUid,
        domainNamespace,
        adminServerPodName,
        managedServerPrefix,
        replicaCount,
        miiImageAddSecondApp);
    
    logger.info("Check and wait for the new application to become ready");
    for (int i = 1; i <= replicaCount; i++) {
      checkAppRunning(
          domainNamespace,
          managedServerPrefix + i,
          "8001",
          "sample-war-3/index.jsp",
          APP_RESPONSE_V3 + i);
    }
 
    logger.info("Check and wait for the original application V2 to become ready");
    for (int i = 1; i <= replicaCount; i++) {
      checkAppRunning(
          domainNamespace,
          managedServerPrefix + i,
          "8001",
          "sample-war/index.jsp",
          APP_RESPONSE_V2 + i);
    }

    logger.info("Both of the applications are running correctly after patching");
  }

  // This method is needed in this test class, since the cleanup util
  // won't cleanup the images.

  @AfterAll
  public void tearDownAll() {
    // Delete domain custom resource
    logger.info("Delete domain custom resource in namespace {0}", domainNamespace);
    assertDoesNotThrow(() -> deleteDomainCustomResource(domainUid, domainNamespace),
        "deleteDomainCustomResource failed with ApiException");
    logger.info("Deleted Domain Custom Resource " + domainUid + " from " + domainNamespace);

    logger.info("Delete domain custom resource in namespace {0}", domainNamespace1);
    assertDoesNotThrow(() -> deleteDomainCustomResource(domainUid1, domainNamespace1),
            "deleteDomainCustomResource failed with ApiException");
    logger.info("Deleted Domain Custom Resource " + domainUid1 + " from " + domainNamespace1);

    logger.info("Delete domain custom resource in namespace {0}", domainNamespace1);
    assertDoesNotThrow(() -> deleteDomainCustomResource(domainUid, domainNamespace1),
            "deleteDomainCustomResource failed with ApiException");
    logger.info("Deleted Domain Custom Resource " + domainUid + " from " + domainNamespace1);
<<<<<<< HEAD

    // delete the domain images created in the test class
    if (miiImage != null) {
      deleteImage(miiImage);
    }
    if (miiImagePatchAppV2 != null) {
      deleteImage(miiImagePatchAppV2);
    }
    if (miiImageAddSecondApp != null) {
      deleteImage(miiImageAddSecondApp);
    }
  }

  private void pushImageIfNeeded(String image) {
    // push the image to a registry to make the test work in multi node cluster
    if (!REPO_USERNAME.equals(REPO_DUMMY_VALUE)) {
      logger.info("docker login to registry {0}", REPO_REGISTRY);
      assertTrue(dockerLogin(REPO_REGISTRY, REPO_USERNAME, REPO_PASSWORD), "docker login failed");

      logger.info("docker push image {0} to registry {1}", image, REPO_REGISTRY);
      assertTrue(dockerPush(image), String.format("docker push failed for image %s", image));
    }
  }

  private String createUniqueImageTag() {
    // create unique image name with date
    DateFormat dateFormat = new SimpleDateFormat("yyyy-MM-dd");
    Date date = new Date();
    return dateFormat.format(date) + "-" + System.currentTimeMillis();
  }

  private String createImageName(String baseImageName) {
    // Add repository name in image name for Jenkins runs
    return REPO_USERNAME.equals(REPO_DUMMY_VALUE) ? baseImageName : REPO_NAME + baseImageName;
  }

  private String createInitialDomainImage() {
    logger.info("Build the model file list that contains {0}", WDT_MODEL_FILE);
    final List<String> modelList = 
        Collections.singletonList(String.format("%s/%s", MODEL_DIR, WDT_MODEL_FILE));

    logger.info("Build an application archive using what is in resources/apps/{0}", APP_NAME);
    assertTrue(buildAppArchive(defaultAppParams()
        .srcDirList(Collections.singletonList(APP_NAME))), 
        String.format("Failed to create application archive for %s", APP_NAME));

    logger.info("Build the archive list that contains {0}", String.format("%s/%s.zip", ARCHIVE_DIR, APP_NAME));
    List<String> archiveList = 
        Collections.singletonList(String.format("%s/%s.zip", ARCHIVE_DIR, APP_NAME));

    return createImageAndVerify(
      createImageName(MII_IMAGE_NAME),
      createUniqueImageTag(),
      modelList,
      archiveList);
  }
  
  private String updateImageWithAppV2Patch(
      String baseImageName,
      List<String> appDirList
  ) {
    logger.info("Build the model file list that contains {0}", WDT_MODEL_FILE);
    List<String> modelList = 
        Collections.singletonList(String.format("%s/%s", MODEL_DIR, WDT_MODEL_FILE));
   
    logger.info("Build an application archive using what is in {0}", appDirList);
    assertTrue(
        buildAppArchive(
            defaultAppParams()
                .srcDirList(appDirList)),
        String.format("Failed to create application archive for %s",
            APP_NAME));

    logger.info("Build the archive list that contains {0}", String.format("%s/%s.zip", ARCHIVE_DIR, APP_NAME));
    List<String> archiveList = 
        Collections.singletonList(
            String.format("%s/%s.zip", ARCHIVE_DIR, APP_NAME));
    
    return createImageAndVerify(
      createImageName(baseImageName),
      createUniqueImageTag(),
      modelList,
      archiveList);
  }

  private String updateImageWithSampleApp3(
      String baseImageName,
      List<String> appDirList1,
      List<String> appDirList2,
      String modelFile
  ) {
    logger.info("Build the model file list that contains {0}", modelFile);
    List<String> modelList = Collections.singletonList(MODEL_DIR + "/" + modelFile);
 
    String appName1 = appDirList1.get(0);
    String appName2 = appDirList2.get(0);
    
    logger.info("Build the first application archive using what is in {0}", appDirList1);
    assertTrue(
        buildAppArchive(
            defaultAppParams()
                .srcDirList(appDirList1)
                .appName(appName1)),
        String.format("Failed to create application archive for %s",
            appName1));
    
    logger.info("Build the second application archive usingt what is in {0}", appDirList2);
    assertTrue(
        buildAppArchive(
            defaultAppParams()
                .srcDirList(appDirList2)
                .appName(appName2)),
        String.format("Failed to create application archive for %s",
            appName2));
    
    logger.info("Build the archive list with two zip files: {0} and {1}",
        String.format("%s/%s.zip", ARCHIVE_DIR, appName1),
        String.format("%s/%s.zip", ARCHIVE_DIR, appName2));
    List<String> archiveList = Arrays.asList(
        String.format("%s/%s.zip", ARCHIVE_DIR, appName1),
        String.format("%s/%s.zip", ARCHIVE_DIR, appName2));
    
    return createImageAndVerify(
      createImageName(baseImageName),
      createUniqueImageTag(),
      modelList,
      archiveList);
  }

  /**
   * Patch the domain resource with a new image.
   * Here is an example of the JSON patch string that is constructed in this method.
   * [
   *   {"op": "replace", "path": "/spec/image", "value": "mii-image:v2" }
   * ]
   * 
   * @param domainResourceName name of the domain resource
   * @param namespace Kubernetes namespace that the domain is hosted
   * @param image name of the new image
   */
  private void patchDomainResourceImage(
      String domainResourceName,
      String namespace,
      String image
  ) {
    String patch = 
        String.format("[\n  {\"op\": \"replace\", \"path\": \"/spec/image\", \"value\": \"%s\"}\n]\n",
            image);
    logger.info("About to patch the domain resource {0} in namespace {1} with:{2}\n",
        domainResourceName, namespace, patch);

    assertTrue(patchDomainCustomResource(
            domainResourceName,
            namespace,
            new V1Patch(patch),
            V1Patch.PATCH_FORMAT_JSON_PATCH),
        String.format("Failed to patch the domain resource {0} in namespace {1} with image {2}",
            domainResourceName, namespace, image));
  }

  private String createImageAndVerify(
      String imageName,
      String imageTag,
      List<String> modelList,
      List<String> archiveList
  ) {
    String image = String.format("%s:%s", imageName, imageTag);

    // Set additional environment variables for WIT
    checkDirectory(WIT_BUILD_DIR);
    Map<String, String> env = new HashMap<>();
    env.put("WLSIMG_BLDDIR", WIT_BUILD_DIR);

    // For k8s 1.16 support and as of May 6, 2020, we presently need a different JDK for these
    // tests and for image tool. This is expected to no longer be necessary once JDK 11.0.8 or
    // the next JDK 14 versions are released.
    String witJavaHome = System.getenv("WIT_JAVA_HOME");
    if (witJavaHome != null) {
      env.put("JAVA_HOME", witJavaHome);
    }
 
    // build an image using WebLogic Image Tool
    logger.info("Create image {0} using model list {1} and archive list {2}",
        image, modelList, archiveList);
    boolean result = createMiiImage(
        defaultWitParams()
            .modelImageName(imageName)
            .modelImageTag(imageTag)
            .modelFiles(modelList)
            .modelArchiveFiles(archiveList)
            .wdtVersion(WDT_VERSION)
            .env(env)
            .redirect(true));

    assertTrue(result, String.format("Failed to create image %s using WebLogic Image Tool", image));

    /* Check image exists using docker images | grep image tag.
     * Tag name is unique as it contains date and timestamp.
     * This is a workaround for the issue on Jenkins machine
     * as docker images imagename:imagetag is not working and
     * the test fails even though the image exists.
     */
    assertTrue(doesImageExist(imageTag),
        String.format("Image %s doesn't exist", image));

    return image;
=======
>>>>>>> 1b885832
  }

  private void createRepoSecret(String domNamespace) throws ApiException {
    V1Secret repoSecret = new V1Secret()
            .metadata(new V1ObjectMeta()
                    .name(REPO_SECRET_NAME)
                    .namespace(domNamespace))
            .type("kubernetes.io/dockerconfigjson")
            .putDataItem(".dockerconfigjson", dockerConfigJson.getBytes());

    boolean secretCreated = false;
    try {
      secretCreated = createSecret(repoSecret);
    } catch (ApiException e) {
      logger.info("Exception when calling CoreV1Api#createNamespacedSecret");
      logger.info("Status code: " + e.getCode());
      logger.info("Reason: " + e.getResponseBody());
      logger.info("Response headers: " + e.getResponseHeaders());
      //409 means that the secret already exists - it is not an error, so can proceed
      if (e.getCode() != 409) {
        throw e;
      } else {
        secretCreated = true;
      }

    }
    assertTrue(secretCreated, String.format("create secret failed for %s in namespace %s",
            REPO_SECRET_NAME, domNamespace));
  }

  private void createDomainSecret(String secretName, String username, String password, String domNamespace)
          throws ApiException {
    Map<String, String> secretMap = new HashMap();
    secretMap.put("username", username);
    secretMap.put("password", password);
    boolean secretCreated = assertDoesNotThrow(() -> createSecret(new V1Secret()
            .metadata(new V1ObjectMeta()
                    .name(secretName)
                    .namespace(domNamespace))
            .stringData(secretMap)), "Create secret failed with ApiException");
    assertTrue(secretCreated, String.format("create secret failed for %s in namespace %s", secretName, domNamespace));

  }

  private void createDomainResource(String domainUid, String domNamespace, String adminSecretName,
                                    String repoSecretName, String encryptionSecretName, int replicaCount) {
    // create the domain CR
    Domain domain = new Domain()
            .apiVersion(DOMAIN_API_VERSION)
            .kind("Domain")
            .metadata(new V1ObjectMeta()
                    .name(domainUid)
                    .namespace(domNamespace))
            .spec(new DomainSpec()
                    .domainUid(domainUid)
                    .domainHomeSourceType("FromModel")
                    .image(MII_BASIC_IMAGE_NAME + ":" + MII_BASIC_IMAGE_TAG)
                    .addImagePullSecretsItem(new V1LocalObjectReference()
                            .name(repoSecretName))
                    .webLogicCredentialsSecret(new V1SecretReference()
                            .name(adminSecretName)
                            .namespace(domNamespace))
                    .includeServerOutInPodLog(true)
                    .serverStartPolicy("IF_NEEDED")
                    .serverPod(new ServerPod()
                            .addEnvItem(new V1EnvVar()
                                    .name("JAVA_OPTIONS")
                                    .value("-Dweblogic.StdoutDebugEnabled=false"))
                            .addEnvItem(new V1EnvVar()
                                    .name("USER_MEM_ARGS")
                                    .value("-Djava.security.egd=file:/dev/./urandom ")))
                    .adminServer(new AdminServer()
                            .serverStartState("RUNNING")
                            .adminService(new AdminService()
                                    .addChannelsItem(new Channel()
                                            .channelName("default")
                                            .nodePort(0))))
                    .addClustersItem(new Cluster()
                            .clusterName("cluster-1")
                            .replicas(replicaCount)
                            .serverStartState("RUNNING"))
                    .configuration(new Configuration()
                            .model(new Model()
                                    .domainType("WLS")
                                    .runtimeEncryptionSecret(encryptionSecretName))
                        .introspectorJobActiveDeadlineSeconds(300L)));

    logger.info("Create domain custom resource for domainUid {0} in namespace {1}",
            domainUid, domNamespace);
    boolean domCreated = assertDoesNotThrow(() -> createDomainCustomResource(domain),
            String.format("Create domain custom resource failed with ApiException for %s in namespace %s",
                    domainUid, domNamespace));
    assertTrue(domCreated, String.format("Create domain custom resource failed with ApiException "
                    + "for %s in namespace %s", domainUid, domNamespace));
  }

  private void checkPodCreated(String podName, String domainUid, String domNamespace) {
    withStandardRetryPolicy
        .conditionEvaluationListener(
            condition -> logger.info("Waiting for pod {0} to be created in namespace {1} "
                    + "(elapsed time {2}ms, remaining time {3}ms)",
                podName,
                domNamespace,
                condition.getElapsedTimeInMS(),
                condition.getRemainingTimeInMS()))
        .until(assertDoesNotThrow(() -> podExists(podName, domainUid, domNamespace),
            String.format("podExists failed with ApiException for %s in namespace in %s",
                podName, domNamespace)));

  }

  private void patchAndVerify(
      final String domainUid,
      final String namespace,
      final String adminServerPodName,
      final String managedServerPrefix,
      final int replicaCount,
      final String image
  ) {
    logger.info(
        "Patch the domain resource {0} in namespace {1} to use the new image {2}",
        domainUid, namespace, image);

    patchDomainResourceImage(domainUid, namespace, image);
    
    logger.info(
        "Check that domain resource {0} in namespace {1} has been patched with image {2}",
        domainUid, namespace, image);
    checkDomainPatched(domainUid, namespace, image);

    // check and wait for the admin server pod to be patched with the new image
    logger.info(
        "Check that admin server pod for domain resource {0} in namespace {1} has been patched with image {2}",
        domainUid, namespace, image);

    checkPodImagePatched(
        domainUid,
        namespace,
        adminServerPodName,
        image);

    // check and wait for the managed server pods to be patched with the new image
    logger.info(
        "Check that server pods for domain resource {0} in namespace {1} have been patched with image {2}",
        domainUid, namespace, image);
    for (int i = 1; i <= replicaCount; i++) {
      checkPodImagePatched(
          domainUid,
          namespace,
          managedServerPrefix + i,
          image);
    }
  }


  private void checkPodReady(String podName, String domainUid, String domNamespace) {
    withStandardRetryPolicy
        .conditionEvaluationListener(
            condition -> logger.info("Waiting for pod {0} to be ready in namespace {1} "
                    + "(elapsed time {2}ms, remaining time {3}ms)",
                podName,
                domNamespace,
                condition.getElapsedTimeInMS(),
                condition.getRemainingTimeInMS()))
        .until(assertDoesNotThrow(() -> podReady(podName, domainUid, domNamespace),
            String.format(
                "pod %s is not ready in namespace %s", podName, domNamespace)));

  }

  private void checkServiceCreated(String serviceName, String domNamespace) {
    withStandardRetryPolicy
        .conditionEvaluationListener(
            condition -> logger.info("Waiting for service {0} to be created in namespace {1} "
                    + "(elapsed time {2}ms, remaining time {3}ms)",
                serviceName,
                domNamespace,
                condition.getElapsedTimeInMS(),
                condition.getRemainingTimeInMS()))
        .until(assertDoesNotThrow(() -> serviceExists(serviceName, null, domNamespace),
            String.format(
                "Service %s is not ready in namespace %s", serviceName, domNamespace)));

  }

  private void checkAppRunning(
      String namespace,
      String podName,
      String internalPort,
      String appPath,
      String expectedStr
  ) {
   
    // check if the application is accessible inside of a server pod using standard retry policy
    checkAppIsRunning(withStandardRetryPolicy, namespace, podName, internalPort, appPath, expectedStr);
  }
  
  private void quickCheckAppRunning(
      String namespace,
      String podName,
      String internalPort,
      String appPath,
      String expectedStr
  ) {
    // check if the application is accessible inside of a server pod using quick retry policy
    checkAppIsRunning(withQuickRetryPolicy, namespace, podName, internalPort, appPath, expectedStr);
  }

  private void checkAppIsRunning(
      ConditionFactory conditionFactory,
      String namespace,
      String podName,
      String internalPort,
      String appPath,
      String expectedStr
  ) {
   
    // check if the application is accessible inside of a server pod
    conditionFactory
        .conditionEvaluationListener(
            condition -> logger.info("Waiting for application {0} is running on pod {1} in namespace {2} "
            + "(elapsed time {3}ms, remaining time {4}ms)",
            appPath,
            podName,
            namespace,
            condition.getElapsedTimeInMS(),
            condition.getRemainingTimeInMS()))
        .until(() -> appAccessibleInPod(
                namespace,
                podName, 
                internalPort, 
                appPath, 
                expectedStr));

  }
  
  private void quickCheckAppNotRunning(
      String namespace,
      String podName,
      String internalPort,
      String appPath,
      String expectedStr
  ) {
   
    // check that the application is NOT running inside of a server pod
    withQuickRetryPolicy
        .conditionEvaluationListener(
            condition -> logger.info("Checking if application {0} is not running on pod {1} in namespace {2} "
            + "(elapsed time {3}ms, remaining time {4}ms)",
            appPath,
            podName,
            namespace,
            condition.getElapsedTimeInMS(),
            condition.getRemainingTimeInMS()))
        .until(() -> appNotAccessibleInPod(
                namespace, 
                podName,
                internalPort, 
                appPath, 
                expectedStr));
  }
   
  private void checkDomainPatched(
      String domainUid,
      String namespace,
      String image 
  ) {
   
    // check if the domain resource has been patched with the given image
    withStandardRetryPolicy
        .conditionEvaluationListener(
            condition -> logger.info("Waiting for domain {0} to be patched in namespace {1} "
            + "(elapsed time {2}ms, remaining time {3}ms)",
            domainUid,
            namespace,
            condition.getElapsedTimeInMS(),
            condition.getRemainingTimeInMS()))
        .until(assertDoesNotThrow(() -> domainResourceImagePatched(domainUid, namespace, image),
            String.format(
               "Domain %s is not patched in namespace %s with image %s", domainUid, namespace, image)));

  }
  
  private void checkPodImagePatched(
      String domainUid,
      String namespace,
      String podName,
      String image
  ) {
   
    // check if the server pod has been patched with the given image
    withStandardRetryPolicy
        .conditionEvaluationListener(
            condition -> logger.info("Waiting for pod {0} to be patched in namespace {1} "
            + "(elapsed time {2}ms, remaining time {3}ms)",
            podName,
            namespace,
            condition.getElapsedTimeInMS(),
            condition.getRemainingTimeInMS()))
        .until(assertDoesNotThrow(() -> podImagePatched(domainUid, namespace, podName, "weblogic-server", image),
            String.format(
               "Pod %s is not patched with image %s in namespace %s.",
               podName,
               image,
               namespace)));
  }
  
  private static void collectAppAvaiability(
      String namespace,
      List<Integer> appAvailability,
      String managedServerPrefix,
      int replicaCount,
      String internalPort,
      String appPath
  ) {
    boolean v2AppAvailable = false;
 
    // Access the pod periodically to check application's availability across the duration
    // of patching the domain with newer version of the application.
    // Note: we use the "kubectl exec" command in this method only. This is to avoid
    // problems when two threads accessing the same pod at the same time via Kubernetes
    // Java client.
    while (!v2AppAvailable)  {
      v2AppAvailable = true;
      for (int i = 1; i <= replicaCount; i++) {
        v2AppAvailable = v2AppAvailable && appAccessibleInPodKubectl(
                            namespace,
                            managedServerPrefix + i, 
                            internalPort, 
                            appPath, 
                            APP_RESPONSE_V2 + i);
      }

      int count = 0;
      for (int i = 1; i <= replicaCount; i++) {
        if (appAccessibleInPodKubectl(
            namespace,
            managedServerPrefix + i, 
            internalPort, 
            appPath, 
            "Hello World")) {  
          count++;
        }
      }
      appAvailability.add(count);
      
      // the following log messages are temporarily here for debugging purposes.
      // This part of the code is disabled by default right now, and can be enabled by
      // -Dweblogic.operator.enableAppAvailabilityCheck=true.
      // TODO remove these log messages when this verification is fully enabled.
      if (count == 0) {
        logger.info("XXXXXXXXXXX: application not available XXXXXXXX");
      } else {
        logger.info("YYYYYYYYYYY: application available YYYYYYYY count = " + count);   
      }
      try {
        TimeUnit.MILLISECONDS.sleep(200);
      } catch (InterruptedException ie) {
        // do nothing
      }
    }
  }
  
  private static boolean appAlwaysAvailable(List<Integer> appAvailability) {
    for (Integer count: appAvailability) {
      if (count == 0) {
        logger.warning("Application was not available during patching.");
        return false;
      }
    }
    return true;
  }

  private void checkServerReadyStatusByExec(String podName, String namespace) {
    ExecResult execResult = assertDoesNotThrow(
        () -> execCommand(namespace, podName, null, true, READ_STATE_COMMAND));
    if (execResult.exitValue() == 0) {
      logger.info("execResult: " + execResult);
      assertEquals("RUNNING", execResult.stdout(),
          "Expected " + podName + ", in namespace " + namespace + ", to be in RUNNING ready status");
    } else {
      fail("Read state command failed with exit status code: " + execResult.exitValue());
    }
  }
}<|MERGE_RESOLUTION|>--- conflicted
+++ resolved
@@ -3,13 +3,12 @@
 
 package oracle.weblogic.kubernetes;
 
-<<<<<<< HEAD
 import java.text.DateFormat;
 import java.text.SimpleDateFormat;
 import java.util.ArrayList;
-=======
->>>>>>> 1b885832
 import java.util.Arrays;
+import java.util.Collections;
+import java.util.Date;
 import java.util.HashMap;
 import java.util.List;
 import java.util.Map;
@@ -54,32 +53,49 @@
 import static java.util.concurrent.TimeUnit.SECONDS;
 import static oracle.weblogic.kubernetes.TestConstants.DOMAIN_API_VERSION;
 import static oracle.weblogic.kubernetes.TestConstants.DOMAIN_VERSION;
+import static oracle.weblogic.kubernetes.TestConstants.MII_APP_RESPONSE_V1;
+import static oracle.weblogic.kubernetes.TestConstants.MII_APP_RESPONSE_V2;
+import static oracle.weblogic.kubernetes.TestConstants.MII_APP_RESPONSE_V3;
+import static oracle.weblogic.kubernetes.TestConstants.MII_BASIC_APP_NAME;
 import static oracle.weblogic.kubernetes.TestConstants.MII_BASIC_IMAGE_NAME;
 import static oracle.weblogic.kubernetes.TestConstants.MII_BASIC_IMAGE_TAG;
+import static oracle.weblogic.kubernetes.TestConstants.MII_BASIC_WDT_MODEL_FILE;
+import static oracle.weblogic.kubernetes.TestConstants.MII_TWO_APP_WDT_MODEL_FILE;
 import static oracle.weblogic.kubernetes.TestConstants.OPERATOR_CHART_DIR;
 import static oracle.weblogic.kubernetes.TestConstants.OPERATOR_RELEASE_NAME;
+import static oracle.weblogic.kubernetes.TestConstants.READ_STATE_COMMAND;
+import static oracle.weblogic.kubernetes.TestConstants.REPO_DUMMY_VALUE;
 import static oracle.weblogic.kubernetes.TestConstants.REPO_EMAIL;
+import static oracle.weblogic.kubernetes.TestConstants.REPO_NAME;
 import static oracle.weblogic.kubernetes.TestConstants.REPO_PASSWORD;
 import static oracle.weblogic.kubernetes.TestConstants.REPO_REGISTRY;
 import static oracle.weblogic.kubernetes.TestConstants.REPO_SECRET_NAME;
 import static oracle.weblogic.kubernetes.TestConstants.REPO_USERNAME;
+import static oracle.weblogic.kubernetes.actions.ActionConstants.ARCHIVE_DIR;
+import static oracle.weblogic.kubernetes.actions.ActionConstants.MODEL_DIR;
+import static oracle.weblogic.kubernetes.actions.ActionConstants.WDT_VERSION;
+import static oracle.weblogic.kubernetes.actions.ActionConstants.WIT_BUILD_DIR;
+import static oracle.weblogic.kubernetes.actions.TestActions.buildAppArchive;
 import static oracle.weblogic.kubernetes.actions.TestActions.createDockerConfigJson;
 import static oracle.weblogic.kubernetes.actions.TestActions.createDomainCustomResource;
+import static oracle.weblogic.kubernetes.actions.TestActions.createMiiImage;
 import static oracle.weblogic.kubernetes.actions.TestActions.createSecret;
 import static oracle.weblogic.kubernetes.actions.TestActions.createServiceAccount;
+import static oracle.weblogic.kubernetes.actions.TestActions.defaultAppParams;
+import static oracle.weblogic.kubernetes.actions.TestActions.defaultWitParams;
 import static oracle.weblogic.kubernetes.actions.TestActions.deleteDomainCustomResource;
+import static oracle.weblogic.kubernetes.actions.TestActions.deleteImage;
+import static oracle.weblogic.kubernetes.actions.TestActions.dockerLogin;
+import static oracle.weblogic.kubernetes.actions.TestActions.dockerPush;
 import static oracle.weblogic.kubernetes.actions.TestActions.execCommand;
 import static oracle.weblogic.kubernetes.actions.TestActions.getOperatorImageName;
 import static oracle.weblogic.kubernetes.actions.TestActions.installOperator;
 import static oracle.weblogic.kubernetes.actions.TestActions.patchDomainCustomResource;
 import static oracle.weblogic.kubernetes.actions.TestActions.upgradeOperator;
-<<<<<<< HEAD
 import static oracle.weblogic.kubernetes.assertions.TestAssertions.appAccessibleInPod;
 import static oracle.weblogic.kubernetes.assertions.TestAssertions.appAccessibleInPodKubectl;
 import static oracle.weblogic.kubernetes.assertions.TestAssertions.appNotAccessibleInPod;
 import static oracle.weblogic.kubernetes.assertions.TestAssertions.doesImageExist;
-=======
->>>>>>> 1b885832
 import static oracle.weblogic.kubernetes.assertions.TestAssertions.domainExists;
 import static oracle.weblogic.kubernetes.assertions.TestAssertions.domainResourceImagePatched;
 import static oracle.weblogic.kubernetes.assertions.TestAssertions.isHelmReleaseDeployed;
@@ -88,6 +104,7 @@
 import static oracle.weblogic.kubernetes.assertions.TestAssertions.podImagePatched;
 import static oracle.weblogic.kubernetes.assertions.TestAssertions.podReady;
 import static oracle.weblogic.kubernetes.assertions.TestAssertions.serviceExists;
+import static oracle.weblogic.kubernetes.utils.FileUtils.checkDirectory;
 import static org.awaitility.Awaitility.with;
 import static org.junit.jupiter.api.Assertions.assertDoesNotThrow;
 import static org.junit.jupiter.api.Assertions.assertEquals;
@@ -101,25 +118,6 @@
 @DisplayName("Test to create model in image domain and start the domain")
 @IntegrationTest
 class ItMiiDomain implements LoggedTest {
-
-<<<<<<< HEAD
-  // mii constants
-  private static final String WDT_MODEL_FILE = "model1-wls.yaml";
-  private static final String MII_IMAGE_NAME = "mii-image";
-  private static final String APP_NAME = "sample-app";
-
-  // domain constants
-  private static final String DOMAIN_VERSION = "v7";
-  private static final String API_VERSION = "weblogic.oracle/" + DOMAIN_VERSION;
-  
-  // application constants
-  private static final String APP_RESPONSE_V1 = "Hello World, you have reached server managed-server";
-  private static final String APP_RESPONSE_V2 = "Hello World AGAIN, you have reached server managed-server";
-  private static final String APP_RESPONSE_V3 = "How are you doing! You have reached server managed-server";
-
-=======
->>>>>>> 1b885832
-  private static final String READ_STATE_COMMAND = "/weblogic-operator/scripts/readState.sh";
 
   private static HelmParams opHelmParams = null;
   private static V1ServiceAccount serviceAccount = null;
@@ -135,12 +133,8 @@
 
   private String domainUid = "domain1";
   private String domainUid1 = "domain2";
-<<<<<<< HEAD
   private String miiImagePatchAppV2 = null;
   private String miiImageAddSecondApp = null;
-  private String miiImage = null;
-=======
->>>>>>> 1b885832
 
   private static Map<String, Object> secretNameMap;
 
@@ -259,20 +253,11 @@
   @Slow
   @MustNotRunInParallel
   public void testCreateMiiDomain() {
-    // admin/managed server name here should match with model yaml in WDT_MODEL_FILE
+    // admin/managed server name here should match with model yaml in MII_BASIC_WDT_MODEL_FILE
     final String adminServerPodName = domainUid + "-admin-server";
     final String managedServerPrefix = domainUid + "-managed-server";
     final int replicaCount = 2;
 
-<<<<<<< HEAD
-    // create image with model files
-    miiImage = createInitialDomainImage();
-
-    // push the image to a registry to make the test work in multi node cluster
-    pushImageIfNeeded(miiImage);
-
-=======
->>>>>>> 1b885832
     // Create the repo secret to pull the image
     assertDoesNotThrow(() -> createRepoSecret(domainNamespace),
             String.format("createSecret failed for %s", REPO_SECRET_NAME));
@@ -353,7 +338,7 @@
           managedServerPrefix + i,
           "8001",
           "sample-war/index.jsp",
-          APP_RESPONSE_V1 + i);
+          MII_APP_RESPONSE_V1 + i);
     }
  
     logger.info("Domain {0} is fully started - servers are running and application is available",
@@ -366,7 +351,7 @@
   @Slow
   @MustNotRunInParallel
   public void testCreateMiiSecondDomainDiffNSSameImage() {
-    // admin/managed server name here should match with model yaml in WDT_MODEL_FILE
+    // admin/managed server name here should match with model yaml in MII_BASIC_WDT_MODEL_FILE
     final String adminServerPodName = domainUid1 + "-admin-server";
     final String managedServerPrefix = domainUid1 + "-managed-server";
     final int replicaCount = 2;
@@ -464,7 +449,7 @@
   @Slow
   @MustNotRunInParallel
   public void testCreateMiiDomainSameDomainUidDiffNS() {
-    // admin/managed server name here should match with model yaml in WDT_MODEL_FILE
+    // admin/managed server name here should match with model yaml in MII_BASIC_WDT_MODEL_FILE
     final String adminServerPodName = domainUid + "-admin-server";
     final String managedServerPrefix = domainUid + "-managed-server";
     final int replicaCount = 2;
@@ -590,7 +575,7 @@
             managedServerPrefix + i,
             "8001",
             "sample-war/index.jsp",
-            APP_RESPONSE_V1 + i);
+            MII_APP_RESPONSE_V1 + i);
       }
  
       logger.info("Check that the version 2 application is NOT running");
@@ -600,12 +585,12 @@
             managedServerPrefix + i,
             "8001",
             "sample-war/index.jsp",
-            APP_RESPONSE_V2 + i);   
+            MII_APP_RESPONSE_V2 + i);   
       }
  
       logger.info("Create a new image with application V2");
       miiImagePatchAppV2 = updateImageWithAppV2Patch(
-          String.format("%s-%s", MII_IMAGE_NAME, "test-patch-app-v2"),
+          String.format("%s-%s", MII_BASIC_IMAGE_NAME, "test-patch-app-v2"),
           Arrays.asList(appDir1, appDir2));
 
       // push the image to a registry to make the test work in multi node cluster
@@ -629,7 +614,7 @@
             managedServerPrefix + i,
             "8001",
             "sample-war/index.jsp",
-            APP_RESPONSE_V2 + i);
+            MII_APP_RESPONSE_V2 + i);
       } 
     } finally {
     
@@ -676,7 +661,7 @@
           managedServerPrefix + i,
           "8001",
           "sample-war/index.jsp",
-          APP_RESPONSE_V2 + i);
+          MII_APP_RESPONSE_V2 + i);
     }
 
     logger.info("Check that the new application is NOT already running");
@@ -686,15 +671,15 @@
           managedServerPrefix + i,
           "8001",
           "sample-war-3/index.jsp",
-          APP_RESPONSE_V3 + i);
+          MII_APP_RESPONSE_V3 + i);
     }
    
     logger.info("Create a new image that contains the additional application");
     miiImageAddSecondApp = updateImageWithSampleApp3(
-        String.format("%s-%s", MII_IMAGE_NAME, "test-add-second-app"),
+        String.format("%s-%s", MII_BASIC_IMAGE_NAME, "test-add-second-app"),
         Arrays.asList(appDir1, appDir2),
         Collections.singletonList(appDir3),
-        "model-singlecluster-two-sampleapp-wls.yaml");
+        MII_TWO_APP_WDT_MODEL_FILE);
     
     // push the image to a registry to make the test work in multi node cluster
     pushImageIfNeeded(miiImageAddSecondApp);
@@ -717,7 +702,7 @@
           managedServerPrefix + i,
           "8001",
           "sample-war-3/index.jsp",
-          APP_RESPONSE_V3 + i);
+          MII_APP_RESPONSE_V3 + i);
     }
  
     logger.info("Check and wait for the original application V2 to become ready");
@@ -727,7 +712,7 @@
           managedServerPrefix + i,
           "8001",
           "sample-war/index.jsp",
-          APP_RESPONSE_V2 + i);
+          MII_APP_RESPONSE_V2 + i);
     }
 
     logger.info("Both of the applications are running correctly after patching");
@@ -753,12 +738,8 @@
     assertDoesNotThrow(() -> deleteDomainCustomResource(domainUid, domainNamespace1),
             "deleteDomainCustomResource failed with ApiException");
     logger.info("Deleted Domain Custom Resource " + domainUid + " from " + domainNamespace1);
-<<<<<<< HEAD
 
     // delete the domain images created in the test class
-    if (miiImage != null) {
-      deleteImage(miiImage);
-    }
     if (miiImagePatchAppV2 != null) {
       deleteImage(miiImagePatchAppV2);
     }
@@ -790,34 +771,13 @@
     return REPO_USERNAME.equals(REPO_DUMMY_VALUE) ? baseImageName : REPO_NAME + baseImageName;
   }
 
-  private String createInitialDomainImage() {
-    logger.info("Build the model file list that contains {0}", WDT_MODEL_FILE);
-    final List<String> modelList = 
-        Collections.singletonList(String.format("%s/%s", MODEL_DIR, WDT_MODEL_FILE));
-
-    logger.info("Build an application archive using what is in resources/apps/{0}", APP_NAME);
-    assertTrue(buildAppArchive(defaultAppParams()
-        .srcDirList(Collections.singletonList(APP_NAME))), 
-        String.format("Failed to create application archive for %s", APP_NAME));
-
-    logger.info("Build the archive list that contains {0}", String.format("%s/%s.zip", ARCHIVE_DIR, APP_NAME));
-    List<String> archiveList = 
-        Collections.singletonList(String.format("%s/%s.zip", ARCHIVE_DIR, APP_NAME));
-
-    return createImageAndVerify(
-      createImageName(MII_IMAGE_NAME),
-      createUniqueImageTag(),
-      modelList,
-      archiveList);
-  }
-  
   private String updateImageWithAppV2Patch(
       String baseImageName,
       List<String> appDirList
   ) {
-    logger.info("Build the model file list that contains {0}", WDT_MODEL_FILE);
+    logger.info("Build the model file list that contains {0}", MII_BASIC_WDT_MODEL_FILE);
     List<String> modelList = 
-        Collections.singletonList(String.format("%s/%s", MODEL_DIR, WDT_MODEL_FILE));
+        Collections.singletonList(String.format("%s/%s", MODEL_DIR, MII_BASIC_WDT_MODEL_FILE));
    
     logger.info("Build an application archive using what is in {0}", appDirList);
     assertTrue(
@@ -825,12 +785,13 @@
             defaultAppParams()
                 .srcDirList(appDirList)),
         String.format("Failed to create application archive for %s",
-            APP_NAME));
-
-    logger.info("Build the archive list that contains {0}", String.format("%s/%s.zip", ARCHIVE_DIR, APP_NAME));
+            MII_BASIC_APP_NAME));
+
+    logger.info("Build the archive list that contains {0}",
+        String.format("%s/%s.zip", ARCHIVE_DIR, MII_BASIC_APP_NAME));
     List<String> archiveList = 
         Collections.singletonList(
-            String.format("%s/%s.zip", ARCHIVE_DIR, APP_NAME));
+            String.format("%s/%s.zip", ARCHIVE_DIR, MII_BASIC_APP_NAME));
     
     return createImageAndVerify(
       createImageName(baseImageName),
@@ -960,8 +921,6 @@
         String.format("Image %s doesn't exist", image));
 
     return image;
-=======
->>>>>>> 1b885832
   }
 
   private void createRepoSecret(String domNamespace) throws ApiException {
@@ -1292,7 +1251,7 @@
                             managedServerPrefix + i, 
                             internalPort, 
                             appPath, 
-                            APP_RESPONSE_V2 + i);
+                            MII_APP_RESPONSE_V2 + i);
       }
 
       int count = 0;
