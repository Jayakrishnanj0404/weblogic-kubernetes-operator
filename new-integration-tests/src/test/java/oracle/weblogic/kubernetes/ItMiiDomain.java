// Copyright (c) 2020, Oracle Corporation and/or its affiliates.
// Licensed under the Universal Permissive License v 1.0 as shown at https://oss.oracle.com/licenses/upl.

package oracle.weblogic.kubernetes;

import java.text.DateFormat;
import java.text.SimpleDateFormat;
import java.util.ArrayList;
import java.util.Arrays;
import java.util.Collections;
import java.util.Date;
import java.util.HashMap;
import java.util.List;
import java.util.Map;
import java.util.concurrent.TimeUnit;

import com.google.gson.JsonObject;
import io.kubernetes.client.custom.V1Patch;
import io.kubernetes.client.openapi.ApiException;
import io.kubernetes.client.openapi.models.V1EnvVar;
import io.kubernetes.client.openapi.models.V1LocalObjectReference;
import io.kubernetes.client.openapi.models.V1ObjectMeta;
import io.kubernetes.client.openapi.models.V1Secret;
import io.kubernetes.client.openapi.models.V1SecretReference;
import io.kubernetes.client.openapi.models.V1ServiceAccount;
import oracle.weblogic.domain.AdminServer;
import oracle.weblogic.domain.AdminService;
import oracle.weblogic.domain.Channel;
import oracle.weblogic.domain.Cluster;
import oracle.weblogic.domain.Configuration;
import oracle.weblogic.domain.Domain;
import oracle.weblogic.domain.DomainSpec;
import oracle.weblogic.domain.Model;
import oracle.weblogic.domain.ServerPod;
import oracle.weblogic.kubernetes.actions.impl.OperatorParams;
import oracle.weblogic.kubernetes.actions.impl.primitive.HelmParams;
import oracle.weblogic.kubernetes.annotations.IntegrationTest;
import oracle.weblogic.kubernetes.annotations.Namespaces;
import oracle.weblogic.kubernetes.annotations.tags.MustNotRunInParallel;
import oracle.weblogic.kubernetes.annotations.tags.Slow;
import oracle.weblogic.kubernetes.extensions.LoggedTest;
import oracle.weblogic.kubernetes.utils.ExecResult;
import org.awaitility.core.ConditionFactory;
import org.junit.jupiter.api.AfterAll;
import org.junit.jupiter.api.BeforeAll;
import org.junit.jupiter.api.DisplayName;
import org.junit.jupiter.api.MethodOrderer;
import org.junit.jupiter.api.Order;
import org.junit.jupiter.api.Test;
import org.junit.jupiter.api.TestMethodOrder;

import static java.util.concurrent.TimeUnit.MINUTES;
import static java.util.concurrent.TimeUnit.SECONDS;
import static oracle.weblogic.kubernetes.TestConstants.DOMAIN_API_VERSION;
import static oracle.weblogic.kubernetes.TestConstants.DOMAIN_VERSION;
import static oracle.weblogic.kubernetes.TestConstants.MII_APP_RESPONSE_V1;
import static oracle.weblogic.kubernetes.TestConstants.MII_APP_RESPONSE_V2;
import static oracle.weblogic.kubernetes.TestConstants.MII_APP_RESPONSE_V3;
import static oracle.weblogic.kubernetes.TestConstants.MII_BASIC_APP_NAME;
import static oracle.weblogic.kubernetes.TestConstants.MII_BASIC_IMAGE_NAME;
import static oracle.weblogic.kubernetes.TestConstants.MII_BASIC_IMAGE_TAG;
import static oracle.weblogic.kubernetes.TestConstants.MII_BASIC_WDT_MODEL_FILE;
import static oracle.weblogic.kubernetes.TestConstants.MII_TWO_APP_WDT_MODEL_FILE;
import static oracle.weblogic.kubernetes.TestConstants.OPERATOR_CHART_DIR;
import static oracle.weblogic.kubernetes.TestConstants.OPERATOR_RELEASE_NAME;
import static oracle.weblogic.kubernetes.TestConstants.READ_STATE_COMMAND;
import static oracle.weblogic.kubernetes.TestConstants.REPO_DUMMY_VALUE;
import static oracle.weblogic.kubernetes.TestConstants.REPO_EMAIL;
import static oracle.weblogic.kubernetes.TestConstants.REPO_NAME;
import static oracle.weblogic.kubernetes.TestConstants.REPO_PASSWORD;
import static oracle.weblogic.kubernetes.TestConstants.REPO_REGISTRY;
import static oracle.weblogic.kubernetes.TestConstants.REPO_SECRET_NAME;
import static oracle.weblogic.kubernetes.TestConstants.REPO_USERNAME;
import static oracle.weblogic.kubernetes.actions.ActionConstants.ARCHIVE_DIR;
import static oracle.weblogic.kubernetes.actions.ActionConstants.MODEL_DIR;
import static oracle.weblogic.kubernetes.actions.ActionConstants.WDT_VERSION;
import static oracle.weblogic.kubernetes.actions.ActionConstants.WIT_BUILD_DIR;
import static oracle.weblogic.kubernetes.actions.TestActions.buildAppArchive;
import static oracle.weblogic.kubernetes.actions.TestActions.createDockerConfigJson;
import static oracle.weblogic.kubernetes.actions.TestActions.createDomainCustomResource;
import static oracle.weblogic.kubernetes.actions.TestActions.createMiiImage;
import static oracle.weblogic.kubernetes.actions.TestActions.createSecret;
import static oracle.weblogic.kubernetes.actions.TestActions.createServiceAccount;
import static oracle.weblogic.kubernetes.actions.TestActions.defaultAppParams;
import static oracle.weblogic.kubernetes.actions.TestActions.defaultWitParams;
import static oracle.weblogic.kubernetes.actions.TestActions.deleteDomainCustomResource;
import static oracle.weblogic.kubernetes.actions.TestActions.deleteImage;
import static oracle.weblogic.kubernetes.actions.TestActions.dockerLogin;
import static oracle.weblogic.kubernetes.actions.TestActions.dockerPush;
import static oracle.weblogic.kubernetes.actions.TestActions.execCommand;
import static oracle.weblogic.kubernetes.actions.TestActions.getDomainCustomResource;
import static oracle.weblogic.kubernetes.actions.TestActions.getOperatorImageName;
import static oracle.weblogic.kubernetes.actions.TestActions.getPodCreationTimestamp;
import static oracle.weblogic.kubernetes.actions.TestActions.installOperator;
import static oracle.weblogic.kubernetes.actions.TestActions.patchDomainCustomResource;
import static oracle.weblogic.kubernetes.actions.TestActions.upgradeOperator;
import static oracle.weblogic.kubernetes.assertions.TestAssertions.appAccessibleInPod;
import static oracle.weblogic.kubernetes.assertions.TestAssertions.appAccessibleInPodKubectl;
import static oracle.weblogic.kubernetes.assertions.TestAssertions.appNotAccessibleInPod;
import static oracle.weblogic.kubernetes.assertions.TestAssertions.doesImageExist;
import static oracle.weblogic.kubernetes.assertions.TestAssertions.domainExists;
import static oracle.weblogic.kubernetes.assertions.TestAssertions.domainResourceImagePatched;
import static oracle.weblogic.kubernetes.assertions.TestAssertions.isHelmReleaseDeployed;
import static oracle.weblogic.kubernetes.assertions.TestAssertions.operatorIsReady;
import static oracle.weblogic.kubernetes.assertions.TestAssertions.podExists;
import static oracle.weblogic.kubernetes.assertions.TestAssertions.podImagePatched;
import static oracle.weblogic.kubernetes.assertions.TestAssertions.podReady;
import static oracle.weblogic.kubernetes.assertions.TestAssertions.podRestartVersionUpdated;
import static oracle.weblogic.kubernetes.assertions.TestAssertions.podRestarted;
import static oracle.weblogic.kubernetes.assertions.TestAssertions.serviceExists;
import static oracle.weblogic.kubernetes.utils.FileUtils.checkDirectory;
import static org.awaitility.Awaitility.with;
import static org.junit.jupiter.api.Assertions.assertDoesNotThrow;
import static org.junit.jupiter.api.Assertions.assertEquals;
import static org.junit.jupiter.api.Assertions.assertFalse;
import static org.junit.jupiter.api.Assertions.assertNotNull;
import static org.junit.jupiter.api.Assertions.assertTrue;
import static org.junit.jupiter.api.Assertions.fail;

// Test to create model in image domain and verify the domain started successfully
@TestMethodOrder(MethodOrderer.OrderAnnotation.class)
@DisplayName("Test to create model in image domain and start the domain")
@IntegrationTest
class ItMiiDomain implements LoggedTest {

  private static HelmParams opHelmParams = null;
  private static V1ServiceAccount serviceAccount = null;
  private String serviceAccountName = null;
  private static String opNamespace = null;
  private static String operatorImage = null;
  private static String domainNamespace = null;
  private static String domainNamespace1 = null;
  private static String domainNamespace2 = null;
  private static ConditionFactory withStandardRetryPolicy = null;
  private static ConditionFactory withQuickRetryPolicy = null;
  private static String dockerConfigJson = "";

  private String domainUid = "domain1";
  private String domainUid1 = "domain2";
  private String miiImagePatchAppV2 = null;
  private String miiImageAddSecondApp = null;

  private static Map<String, Object> secretNameMap;

  /**
   * Install Operator.
   * @param namespaces list of namespaces created by the IntegrationTestWatcher by the
   JUnit engine parameter resolution mechanism
   */
  @BeforeAll
  public static void initAll(@Namespaces(3) List<String> namespaces) {
    // create standard, reusable retry/backoff policy
    withStandardRetryPolicy = with().pollDelay(2, SECONDS)
        .and().with().pollInterval(10, SECONDS)
        .atMost(6, MINUTES).await();

    // create a reusable quick retry policy
    withQuickRetryPolicy = with().pollDelay(0, SECONDS)
        .and().with().pollInterval(4, SECONDS)
        .atMost(10, SECONDS).await();

    // get a new unique opNamespace
    logger.info("Creating unique namespace for Operator");
    assertNotNull(namespaces.get(0), "Namespace list is null");
    opNamespace = namespaces.get(0);

    logger.info("Creating unique namespace for Domain");
    assertNotNull(namespaces.get(1), "Namespace list is null");
    domainNamespace = namespaces.get(1);
    assertNotNull(namespaces.get(2), "Namespace list is null");
    domainNamespace1 = namespaces.get(2);

    // Create a service account for the unique opNamespace
    logger.info("Creating service account");
    String serviceAccountName = opNamespace + "-sa";
    assertDoesNotThrow(() -> createServiceAccount(new V1ServiceAccount()
        .metadata(
            new V1ObjectMeta()
                .namespace(opNamespace)
                .name(serviceAccountName))));
    logger.info("Created service account: {0}", serviceAccountName);

    // get Operator image name
    operatorImage = getOperatorImageName();
    assertFalse(operatorImage.isEmpty(), "Operator image name can not be empty");
    logger.info("Operator image name {0}", operatorImage);

    // Create docker registry secret in the operator namespace to pull the image from repository
    logger.info("Creating docker registry secret in namespace {0}", opNamespace);
    JsonObject dockerConfigJsonObject = createDockerConfigJson(
        REPO_USERNAME, REPO_PASSWORD, REPO_EMAIL, REPO_REGISTRY);
    dockerConfigJson = dockerConfigJsonObject.toString();

    // Create the V1Secret configuration
    logger.info("Creating repo secret {0}", REPO_SECRET_NAME);
    V1Secret repoSecret = new V1Secret()
        .metadata(new V1ObjectMeta()
            .name(REPO_SECRET_NAME)
            .namespace(opNamespace))
        .type("kubernetes.io/dockerconfigjson")
        .putDataItem(".dockerconfigjson", dockerConfigJson.getBytes());

    boolean secretCreated = assertDoesNotThrow(() -> createSecret(repoSecret),
        String.format("createSecret failed for %s", REPO_SECRET_NAME));
    assertTrue(secretCreated, String.format("createSecret failed while creating secret %s in namespace",
                  REPO_SECRET_NAME, opNamespace));

    // map with secret
    secretNameMap = new HashMap<String, Object>();
    secretNameMap.put("name", REPO_SECRET_NAME);
    // helm install parameters
    opHelmParams = new HelmParams()
        .releaseName(OPERATOR_RELEASE_NAME)
        .namespace(opNamespace)
        .chartDir(OPERATOR_CHART_DIR);

    // Operator chart values to override
    OperatorParams opParams =
        new OperatorParams()
            .helmParams(opHelmParams)
            .image(operatorImage)
            .imagePullSecrets(secretNameMap)
            .domainNamespaces(Arrays.asList(domainNamespace, domainNamespace1))
            .serviceAccount(serviceAccountName);

    // install Operator
    logger.info("Installing Operator in namespace {0}", opNamespace);
    assertTrue(installOperator(opParams),
        String.format("Operator install failed in namespace %s", opNamespace));
    logger.info("Operator installed in namespace {0}", opNamespace);

    // list helm releases matching Operator release name in operator namespace
    logger.info("Checking Operator release {0} status in namespace {1}",
        OPERATOR_RELEASE_NAME, opNamespace);
    assertTrue(isHelmReleaseDeployed(OPERATOR_RELEASE_NAME, opNamespace),
        String.format("Operator release %s is not in deployed status in namespace %s",
            OPERATOR_RELEASE_NAME, opNamespace));
    logger.info("Operator release {0} status is deployed in namespace {1}",
        OPERATOR_RELEASE_NAME, opNamespace);

    // check operator is running
    logger.info("Check Operator pod is running in namespace {0}", opNamespace);
    withStandardRetryPolicy
        .conditionEvaluationListener(
            condition -> logger.info("Waiting for operator to be running in namespace {0} "
                    + "(elapsed time {1}ms, remaining time {2}ms)",
                opNamespace,
                condition.getElapsedTimeInMS(),
                condition.getRemainingTimeInMS()))
        .until(operatorIsReady(opNamespace));

  }

  @Test
  @Order(1)
  @DisplayName("Create model in image domain")
  @Slow
  @MustNotRunInParallel
  public void testCreateMiiDomain() {
    // admin/managed server name here should match with model yaml in MII_BASIC_WDT_MODEL_FILE
    final String adminServerPodName = domainUid + "-admin-server";
    final String managedServerPrefix = domainUid + "-managed-server";
    final int replicaCount = 2;

    // Create the repo secret to pull the image
    assertDoesNotThrow(() -> createRepoSecret(domainNamespace),
            String.format("createSecret failed for %s", REPO_SECRET_NAME));

    // create secret for admin credentials
    logger.info("Create secret for admin credentials");
    String adminSecretName = "weblogic-credentials";
    assertDoesNotThrow(() -> createDomainSecret(adminSecretName,"weblogic",
            "welcome1", domainNamespace),
            String.format("createSecret failed for %s", adminSecretName));

    // create encryption secret
    logger.info("Create encryption secret");
    String encryptionSecretName = "encryptionsecret";
    assertDoesNotThrow(() -> createDomainSecret(encryptionSecretName, "weblogicenc",
            "weblogicenc", domainNamespace),
             String.format("createSecret failed for %s", encryptionSecretName));

    // create the domain CR
    createDomainResource(domainUid, domainNamespace, adminSecretName, REPO_SECRET_NAME,
              encryptionSecretName, replicaCount);

    // wait for the domain to exist
    logger.info("Check for domain custom resource in namespace {0}", domainNamespace);
    withStandardRetryPolicy
        .conditionEvaluationListener(
            condition -> logger.info("Waiting for domain {0} to be created in namespace {1} "
                    + "(elapsed time {2}ms, remaining time {3}ms)",
                domainUid,
                domainNamespace,
                condition.getElapsedTimeInMS(),
                condition.getRemainingTimeInMS()))
        .until(domainExists(domainUid, DOMAIN_VERSION, domainNamespace));


    // check admin server pod exists
    logger.info("Check for admin server pod {0} existence in namespace {1}",
        adminServerPodName, domainNamespace);
    checkPodCreated(adminServerPodName, domainUid, domainNamespace);

    // check managed server pods exist
    for (int i = 1; i <= replicaCount; i++) {
      logger.info("Check for managed server pod {0} existence in namespace {1}",
          managedServerPrefix + i, domainNamespace);
      checkPodCreated(managedServerPrefix + i, domainUid, domainNamespace);
    }

    // check admin server pod is ready
    logger.info("Wait for admin server pod {0} to be ready in namespace {1}",
        adminServerPodName, domainNamespace);
    checkPodReady(adminServerPodName, domainUid, domainNamespace);

    logger.info("Check admin server status by calling read state command");
    checkServerReadyStatusByExec(adminServerPodName, domainNamespace);

    // check managed server pods are ready
    for (int i = 1; i <= replicaCount; i++) {
      logger.info("Wait for managed server pod {0} to be ready in namespace {1}",
          managedServerPrefix + i, domainNamespace);
      checkPodReady(managedServerPrefix + i, domainUid, domainNamespace);
    }

    logger.info("Check admin service {0} is created in namespace {1}",
        adminServerPodName, domainNamespace);
    checkServiceCreated(adminServerPodName, domainNamespace);

    // check managed server services created
    for (int i = 1; i <= replicaCount; i++) {
      logger.info("Check managed server service {0} is created in namespace {1}",
          managedServerPrefix + i, domainNamespace);
      checkServiceCreated(managedServerPrefix + i, domainNamespace);
    }
    
    // check and wait for the application to be accessible in all server pods
    for (int i = 1; i <= replicaCount; i++) {
      checkAppRunning(
          domainNamespace,
          managedServerPrefix + i,
          "8001",
          "sample-war/index.jsp",
          MII_APP_RESPONSE_V1 + i);
    }
 
    logger.info("Domain {0} is fully started - servers are running and application is available",
        domainUid);
  }

  @Test
  @Order(2)
  @DisplayName("Create a second domain with the image from the the first test")
  @Slow
  @MustNotRunInParallel
  public void testCreateMiiSecondDomainDiffNSSameImage() {
    // admin/managed server name here should match with model yaml in MII_BASIC_WDT_MODEL_FILE
    final String adminServerPodName = domainUid1 + "-admin-server";
    final String managedServerPrefix = domainUid1 + "-managed-server";
    final int replicaCount = 2;

    OperatorParams opParams =
            new OperatorParams()
                    .helmParams(opHelmParams)
                    .image(operatorImage)
                    .imagePullSecrets(secretNameMap)
                    .domainNamespaces(Arrays.asList(domainNamespace,domainNamespace1))
                    .serviceAccount(serviceAccountName);

    // upgrade Operator
    logger.info("Upgrading Operator in namespace {0}", opNamespace);
    assertTrue(upgradeOperator(opParams),
            String.format("Operator upgrade failed in namespace %s", opNamespace));
    logger.info("Operator upgraded in namespace {0}", opNamespace);

    // Create the repo secret to pull the image
    logger.info("Creating repo secret {0}", REPO_SECRET_NAME);
    assertDoesNotThrow(() -> createRepoSecret(domainNamespace1),
              String.format("createSecret failed for %s", REPO_SECRET_NAME));

    // create secret for admin credentials
    logger.info("Create secret for admin credentials");
    String adminSecretName = domainUid1 + "-weblogic-credentials";
    assertDoesNotThrow(() -> createDomainSecret(adminSecretName,"weblogic",
            "welcome2", domainNamespace1),
            String.format("createSecret failed for %s", adminSecretName));

    // create encryption secret
    logger.info("Create encryption secret");
    String encryptionSecretName = "encryptionsecretdomain2";
    assertDoesNotThrow(() -> createDomainSecret(encryptionSecretName, "weblogicencdomain2",
            "weblogicencdomain2", domainNamespace1),
             String.format("createSecret failed for %s", encryptionSecretName));

    // create the domain CR
    logger.info("Creating custom domain resource");
    createDomainResource(domainUid1, domainNamespace1, adminSecretName, REPO_SECRET_NAME,
              encryptionSecretName, replicaCount);

    // wait for the domain to exist
    logger.info("Check for domain custom resource in namespace {0}", domainNamespace1);
    withStandardRetryPolicy
        .conditionEvaluationListener(
            condition -> logger.info("Waiting for domain {0} to be created in namespace {1} "
                    + "(elapsed time {2}ms, remaining time {3}ms)",
                domainUid1,
                domainNamespace1,
                condition.getElapsedTimeInMS(),
                condition.getRemainingTimeInMS()))
        .until(domainExists(domainUid1, DOMAIN_VERSION, domainNamespace1));


    // check admin server pod exists
    logger.info("Check for admin server pod {0} existence in namespace {1}",
            adminServerPodName, domainNamespace1);
    checkPodCreated(adminServerPodName, domainUid1, domainNamespace1);

    // check managed server pods exist
    for (int i = 1; i <= replicaCount; i++) {
      logger.info("Check for managed server pod {0} existence in namespace {1}",
              managedServerPrefix + i, domainNamespace1);
      checkPodCreated(managedServerPrefix + i, domainUid1, domainNamespace1);
    }

    // check admin server pod is ready
    logger.info("Wait for admin server pod {0} to be ready in namespace {1}",
            adminServerPodName, domainNamespace1);
    checkPodReady(adminServerPodName, domainUid1, domainNamespace1);

    // check managed server pods are ready
    for (int i = 1; i <= replicaCount; i++) {
      logger.info("Wait for managed server pod {0} to be ready in namespace {1}",
              managedServerPrefix + i, domainNamespace1);
      checkPodReady(managedServerPrefix + i, domainUid1, domainNamespace1);
    }

    logger.info("Check admin service {0} is created in namespace {1}",
            adminServerPodName, domainNamespace1);
    checkServiceCreated(adminServerPodName, domainNamespace1);

    // check managed server services created
    for (int i = 1; i <= replicaCount; i++) {
      logger.info("Check managed server service {0} is created in namespace {1}",
              managedServerPrefix + i, domainNamespace1);
      checkServiceCreated(managedServerPrefix + i, domainNamespace1);
    }
  }

  @Test
  @Order(3)
  @DisplayName("Create a domain with same domainUid as first domain but in a new namespace")
  @Slow
  @MustNotRunInParallel
  public void testCreateMiiDomainSameDomainUidDiffNS() {
    // admin/managed server name here should match with model yaml in MII_BASIC_WDT_MODEL_FILE
    final String adminServerPodName = domainUid + "-admin-server";
    final String managedServerPrefix = domainUid + "-managed-server";
    final int replicaCount = 2;

    // Create the repo secret to pull the image
    assertDoesNotThrow(() -> createRepoSecret(domainNamespace1),
            String.format("createSecret failed for %s", REPO_SECRET_NAME));

    // create secret for admin credentials
    logger.info("Create secret for admin credentials");
    String adminSecretName = domainUid + "-weblogic-credentials";
    assertDoesNotThrow(() -> createDomainSecret(adminSecretName,"weblogic",
            "welcome3", domainNamespace1),
            String.format("createSecret failed for %s", adminSecretName));

    // create encryption secret
    logger.info("Create encryption secret");
    String encryptionSecretName = "encryptionsecretdomain3";
    assertDoesNotThrow(() -> createDomainSecret(encryptionSecretName, "weblogicencdomain3",
            "weblogicencdomain3", domainNamespace1),
             String.format("createSecret failed for %s", encryptionSecretName));

    // create the domain CR
    createDomainResource(domainUid, domainNamespace1, adminSecretName, REPO_SECRET_NAME,
              encryptionSecretName, replicaCount);

    // wait for the domain to exist
    logger.info("Check for domain custom resource in namespace {0}", domainNamespace1);
    withStandardRetryPolicy
        .conditionEvaluationListener(
            condition -> logger.info("Waiting for domain {0} to be created in namespace {1} "
                   + "(elapsed time {2}ms, remaining time {3}ms)",
                domainUid,
                domainNamespace1,
                condition.getElapsedTimeInMS(),
                condition.getRemainingTimeInMS()))
        .until(domainExists(domainUid, DOMAIN_VERSION, domainNamespace1));


    // check admin server pod exists
    logger.info("Check for admin server pod {0} existence in namespace {1}",
            adminServerPodName, domainNamespace1);
    checkPodCreated(adminServerPodName, domainUid, domainNamespace1);

    // check managed server pods exist
    for (int i = 1; i <= replicaCount; i++) {
      logger.info("Check for managed server pod {0} existence in namespace {1}",
              managedServerPrefix + i, domainNamespace1);
      checkPodCreated(managedServerPrefix + i, domainUid, domainNamespace1);
    }

    // check admin server pod is ready
    logger.info("Wait for admin server pod {0} to be ready in namespace {1}",
            adminServerPodName, domainNamespace1);
    checkPodReady(adminServerPodName, domainUid, domainNamespace1);

    // check managed server pods are ready
    for (int i = 1; i <= replicaCount; i++) {
      logger.info("Wait for managed server pod {0} to be ready in namespace {1}",
              managedServerPrefix + i, domainNamespace1);
      checkPodReady(managedServerPrefix + i, domainUid, domainNamespace1);
    }

    logger.info("Check admin service {0} is created in namespace {1}",
            adminServerPodName, domainNamespace1);
    checkServiceCreated(adminServerPodName, domainNamespace1);

    // check managed server services created
    for (int i = 1; i <= replicaCount; i++) {
      logger.info("Check managed server service {0} is created in namespace {1}",
              managedServerPrefix + i, domainNamespace1);
      checkServiceCreated(managedServerPrefix + i, domainNamespace1);
    }
  }

  /**
   * Test patching a running model-in-image domain, which contains an application, with a 
   * new image that contains a newer version of the existing application.
   * Verify the new version of the application's availability by accessing it inside each of
   * the managed server pods using Kubernetes Java client Exec API.
   * This test method depends on the testCreateMiiDomain() method.
   */
  @Test
  @Order(4)
  @DisplayName("Update the sample-app application to version 2")
  @Slow
  @MustNotRunInParallel
  public void testPatchAppV2() {
    
    // application in the new image contains what is in the original application directory sample-app, 
    // plus the replacements or/and additions in the second application directory sample-app-2.
    final String appDir1 = "sample-app";
    final String appDir2 = "sample-app-2";
    final String adminServerPodName = domainUid + "-admin-server";
    final String managedServerPrefix = domainUid + "-managed-server";
    final int replicaCount = 2;
    
    // The verification of application's availability during patching is turned off
    // because it fails intermittently right now. It can be enabled using the following system property.
    // We'll remove the property and enable it all the time once the product problem (tracked
    // by owls-81575) is fixed.
    final String enableAppAvailbilityCheck = 
        System.getProperty("weblogic.operator.enableAppAvailabilityCheck", "false");
    Thread accountingThread = null;
    List<Integer> appAvailability = new ArrayList<Integer>();
    
    if (enableAppAvailbilityCheck.equalsIgnoreCase("true")) {
      logger.info("Start a thread to keep track of the application's availability");
      // start a new thread to collect the availability data of the application while the
      // main thread performs patching operation, and checking of the results.
      accountingThread =
          new Thread(
              () -> {
                collectAppAvaiability(
                    domainNamespace,
                    appAvailability,
                    managedServerPrefix,
                    replicaCount,
                    "8001",
                    "sample-war/index.jsp");
              });
      accountingThread.start();
    }
   
    try {
      logger.info("Check that V1 application is still running");
      for (int i = 1; i <= replicaCount; i++) {
        quickCheckAppRunning(
            domainNamespace,
            managedServerPrefix + i,
            "8001",
            "sample-war/index.jsp",
            MII_APP_RESPONSE_V1 + i);
      }
 
      logger.info("Check that the version 2 application is NOT running");
      for (int i = 1; i <= replicaCount; i++) {
        quickCheckAppNotRunning(
            domainNamespace,
            managedServerPrefix + i,
            "8001",
            "sample-war/index.jsp",
            MII_APP_RESPONSE_V2 + i);   
      }
 
      logger.info("Create a new image with application V2");
      miiImagePatchAppV2 = updateImageWithAppV2Patch(
          String.format("%s-%s", MII_BASIC_IMAGE_NAME, "test-patch-app-v2"),
          Arrays.asList(appDir1, appDir2));

      // push the image to a registry to make the test work in multi node cluster
      pushImageIfNeeded(miiImagePatchAppV2);

      // patch the domain resource with the new image and verify that the domain resource is patched, 
      // and all server pods are patched as well.
      logger.info("Patch domain resource with image {0}, and verify the results", miiImagePatchAppV2);
      patchAndVerifyDomainResource(
          domainUid,
          domainNamespace,
          adminServerPodName,
          managedServerPrefix,
          replicaCount,
          "image",
          miiImagePatchAppV2);

      logger.info("Check and wait for the V2 application to become available");
      // check that the newer version of the application is running, which indicates that
      // the cluster has been rolling restarted because this version of the application 
      // does not exist before the server pods are patched and restarted.
      for (int i = 1; i <= replicaCount; i++) {
        checkAppRunning(
            domainNamespace,
            managedServerPrefix + i,
            "8001",
            "sample-war/index.jsp",
            MII_APP_RESPONSE_V2 + i);
      } 
    } finally {
    
      if (accountingThread != null) {
        try {
          accountingThread.join();
        } catch (InterruptedException ie) {
          // do nothing
        }
 
        // check the application availability data that we have collected, and see if
        // the application has been available all the time since the beginning of this test method
        logger.info("Verify that V2 application was available when domain {0} was being patched with image {1}",
            domainUid, miiImagePatchAppV2); 
        assertTrue(appAlwaysAvailable(appAvailability),
            String.format("Application V2 was not always available when domain %s was being patched with image %s",
                domainUid, miiImagePatchAppV2));
      }
    }
    
    logger.info("The version 2 application has been deployed correctly on all server pods");
  }

  /**
   * Test patching a running model-in-image domain, which contains an application, with a new
   * image that contains an additional application.
   * Verify the availability of both of the applications by accessing it inside each of the
   * managed server pods using Kubernetes Java client Exec API.
   * This test method depends on the testPatchAppV2() method.
   */
  @Test
  @Order(5)
  @DisplayName("Update the domain with another application")
  @Slow
  @MustNotRunInParallel
  public void testAddSecondApp() {
    
    // the existing application is the combination of what are in appDir1 and appDir2 as in test case number 4,
    // the second application is in appDir3.
    final String appDir1 = "sample-app";
    final String appDir2 = "sample-app-2";
    final String appDir3 = "sample-app-3";
    final String adminServerPodName = domainUid + "-admin-server";
    final String managedServerPrefix = domainUid + "-managed-server";
    final int replicaCount = 2;

    logger.info("Check that V2 application is still running after the previous test");
    for (int i = 1; i <= replicaCount; i++) {
      quickCheckAppRunning(
          domainNamespace,
          managedServerPrefix + i,
          "8001",
          "sample-war/index.jsp",
          MII_APP_RESPONSE_V2 + i);
    }

    logger.info("Check that the new application is NOT already running");
    for (int i = 1; i <= replicaCount; i++) {
      quickCheckAppNotRunning(
          domainNamespace,
          managedServerPrefix + i,
          "8001",
          "sample-war-3/index.jsp",
          MII_APP_RESPONSE_V3 + i);
    }
   
    logger.info("Create a new image that contains the additional application");
    miiImageAddSecondApp = updateImageWithSampleApp3(
        String.format("%s-%s", MII_BASIC_IMAGE_NAME, "test-add-second-app"),
        Arrays.asList(appDir1, appDir2),
        Collections.singletonList(appDir3),
        MII_TWO_APP_WDT_MODEL_FILE);
    
    // push the image to a registry to make the test work in multi node cluster
    pushImageIfNeeded(miiImageAddSecondApp);
   
    // patch the domain resource with the new image and verify that the domain resource is patched, 
    // and all server pods are patched as well.
    logger.info("Patch the domain with image {0}, and verify the results", miiImageAddSecondApp); 
    patchAndVerifyDomainResource(
        domainUid,
        domainNamespace,
        adminServerPodName,
        managedServerPrefix,
        replicaCount,
        "image",
        miiImageAddSecondApp);
    
    logger.info("Check and wait for the new application to become ready");
    for (int i = 1; i <= replicaCount; i++) {
      checkAppRunning(
          domainNamespace,
          managedServerPrefix + i,
          "8001",
          "sample-war-3/index.jsp",
          MII_APP_RESPONSE_V3 + i);
    }
 
    logger.info("Check and wait for the original application V2 to become ready");
    for (int i = 1; i <= replicaCount; i++) {
      checkAppRunning(
          domainNamespace,
          managedServerPrefix + i,
          "8001",
          "sample-war/index.jsp",
          MII_APP_RESPONSE_V2 + i);
    }

    logger.info("Both of the applications are running correctly after patching");
  }

  /**
   * Test patching a running model-in-image domain with a new weblogicCredentialsSecret and then
   * update the domain's restartVersion to trigger a rolling restart of the managed server pods.
   * Verify the WebLogic server pods are restarted by verifying that each pod's creation time and
   * the weblogic.domainRestartVersion label are updated.
   * This test method depends on either testCreateMiiDomain, testPatchAppV2, or testAddSecondApp
   * to make sure that domain ${domainUid} is running in ${domainNamespace} before this test starts.
   */
  @Test
  @Order(6)
  @DisplayName("Change the WebLogic credentials")
  @Slow
  @MustNotRunInParallel
  public void testChangeWebLogicCredentials() {
    // admin/managed server name here should match with model yaml in WDT_MODEL_FILE
    final String adminServerPodName = domainUid + "-admin-server";
    final String managedServerPrefix = domainUid + "-managed-server";
    final int replicaCount = 2;

    // get the creation time of the admin server pod before patching
    String adminPodLastCreationTime =
        assertDoesNotThrow(() -> getPodCreationTimestamp(domainNamespace,"",adminServerPodName),
        String.format("Can not find PodCreationTime for pod %s", adminServerPodName));
    assertNotNull(adminPodLastCreationTime, "adminPodCreationTime returns NULL");
    logger.info("Domain {0} in namespace {1}, admin server pod {2} CreationTime before patching is {3}",
        domainUid,
        domainNamespace,
        adminServerPodName,
        adminPodLastCreationTime);
    
    List<String> msLastCreationTime = new ArrayList<String>();
    // get the creation time of the managed server pods before patching
    assertDoesNotThrow(
        () -> { 
          for (int i = 1; i <= replicaCount; i++) {
            String creationTime = getPodCreationTimestamp(domainNamespace,"", managedServerPrefix + i);
            msLastCreationTime.add(creationTime);

            logger.info("Domain {0} in namespace {1}, admin server pod {2} CreationTime before patching is {3}",
                domainUid,
                domainNamespace,
                managedServerPrefix + i,
                creationTime);
          } 
        },
        String.format("Can not find PodCreationTime for pod %s", adminServerPodName));
    
    // create a new secret for admin credentials
    logger.info("Create a new secret for WebLogic admin credentials");
    String adminSecretName = "weblogic-credentials-new";
    assertDoesNotThrow(() -> createDomainSecret(adminSecretName,"weblogicnew",
            "welcome1new", domainNamespace),
            String.format("createSecret failed for %s", adminSecretName));

    // patch the domain resource with the new image and verify that the domain resource is patched, 
    // and all server pods are patched as well.
    logger.info("Patch domain {0} in namespace {1} with the secret {2}, and verify the result",
        domainUid, domainNamespace, adminSecretName); 
    String restartVersion = patchAndVerifyDomainResource(
        domainUid,
        domainNamespace,
        adminServerPodName,
        managedServerPrefix,
        replicaCount,
        "webLogicCredentialsSecret/name",
        adminSecretName);

    logger.info("Wait for domain {0} admin server pod {1} in namespace {2} to be restarted",
        domainUid, adminServerPodName, domainNamespace);
    checkPodRestarted(domainUid, domainNamespace, adminServerPodName, adminPodLastCreationTime);
    
    logger.info("Check if the admin server pod's domainRestartVersion has been updated");
    boolean restartVersionUpdated = assertDoesNotThrow(
        () -> podRestartVersionUpdated(domainUid, domainNamespace, adminServerPodName, restartVersion),
        String.format("Failed to get domain {0} pod {1}'s domainRestartVersion label",
            domainUid, adminServerPodName));
    assertTrue(restartVersionUpdated, 
        String.format("Domain {0} pod {1}'s domainRestartVersion label has not been updated",
            domainUid, adminServerPodName));
    
    // check managed server pods are ready
    for (int i = 1; i <= replicaCount; i++) {
      final String podName = managedServerPrefix + i;
      final String lastCreationTime = msLastCreationTime.get(i - 1);
      logger.info("Wait for managed server pod {0} to be restarted in namespace {1}",
          podName, domainNamespace);
      checkPodRestarted(domainUid, domainNamespace, podName, lastCreationTime);
      logger.info("Check if the managed server pod's domainRestartVersion has been updated");
      restartVersionUpdated = assertDoesNotThrow(
          () -> podRestartVersionUpdated(domainUid, domainNamespace, podName, restartVersion),
          String.format("Failed to get domain {0} pod {1}'s domainRestartVersion label",
              domainUid, podName));
      assertTrue(restartVersionUpdated, 
          String.format("Domain {0} pod {1}'s domainRestartVersion label has not been updated",
              domainUid, podName)); 
    }
 
    logger.info("Domain {0} in namespace {1} is fully started after chaning the WebLogic credential secret",
        domainUid, domainNamespace);
  }

  // This method is needed in this test class, since the cleanup util
  // won't cleanup the images.

  @AfterAll
  public void tearDownAll() {
    // Delete domain custom resource
    logger.info("Delete domain custom resource in namespace {0}", domainNamespace);
    assertDoesNotThrow(() -> deleteDomainCustomResource(domainUid, domainNamespace),
        "deleteDomainCustomResource failed with ApiException");
    logger.info("Deleted Domain Custom Resource " + domainUid + " from " + domainNamespace);

    logger.info("Delete domain custom resource in namespace {0}", domainNamespace1);
    assertDoesNotThrow(() -> deleteDomainCustomResource(domainUid1, domainNamespace1),
            "deleteDomainCustomResource failed with ApiException");
    logger.info("Deleted Domain Custom Resource " + domainUid1 + " from " + domainNamespace1);

    logger.info("Delete domain custom resource in namespace {0}", domainNamespace1);
    assertDoesNotThrow(() -> deleteDomainCustomResource(domainUid, domainNamespace1),
            "deleteDomainCustomResource failed with ApiException");
    logger.info("Deleted Domain Custom Resource " + domainUid + " from " + domainNamespace1);

    // delete the domain images created in the test class
    if (miiImagePatchAppV2 != null) {
      deleteImage(miiImagePatchAppV2);
    }
    if (miiImageAddSecondApp != null) {
      deleteImage(miiImageAddSecondApp);
    }
  }

  private void pushImageIfNeeded(String image) {
    // push the image to a registry to make the test work in multi node cluster
    if (!REPO_USERNAME.equals(REPO_DUMMY_VALUE)) {
      logger.info("docker login to registry {0}", REPO_REGISTRY);
      assertTrue(dockerLogin(REPO_REGISTRY, REPO_USERNAME, REPO_PASSWORD), "docker login failed");

      logger.info("docker push image {0} to registry {1}", image, REPO_REGISTRY);
      assertTrue(dockerPush(image), String.format("docker push failed for image %s", image));
    }
  }

  private String createUniqueImageTag() {
    // create unique image name with date
    DateFormat dateFormat = new SimpleDateFormat("yyyy-MM-dd");
    Date date = new Date();
    return dateFormat.format(date) + "-" + System.currentTimeMillis();
  }

  private String createImageName(String baseImageName) {
    // Add repository name in image name for Jenkins runs
    return REPO_USERNAME.equals(REPO_DUMMY_VALUE) ? baseImageName : REPO_NAME + baseImageName;
  }

  private String updateImageWithAppV2Patch(
      String baseImageName,
      List<String> appDirList
  ) {
<<<<<<< HEAD
    logger.info("BuilimagenewValued the model file list that contains {0}", WDT_MODEL_FILE);
    List<String> modelList = 
        Collections.singletonList(String.format("%s/%s", MODEL_DIR, WDT_MODEL_FILE));

=======
    logger.info("Build the model file list that contains {0}", MII_BASIC_WDT_MODEL_FILE);
    List<String> modelList = 
        Collections.singletonList(String.format("%s/%s", MODEL_DIR, MII_BASIC_WDT_MODEL_FILE));
   
>>>>>>> 6b2d51d4
    logger.info("Build an application archive using what is in {0}", appDirList);
    assertTrue(
        buildAppArchive(
            defaultAppParams()
                .srcDirList(appDirList)),
        String.format("Failed to create application archive for %s",
            MII_BASIC_APP_NAME));

    logger.info("Build the archive list that contains {0}",
        String.format("%s/%s.zip", ARCHIVE_DIR, MII_BASIC_APP_NAME));
    List<String> archiveList = 
        Collections.singletonList(
            String.format("%s/%s.zip", ARCHIVE_DIR, MII_BASIC_APP_NAME));
    
    return createImageAndVerify(
      createImageName(baseImageName),
      createUniqueImageTag(),
      modelList,
      archiveList);
  }

  private String updateImageWithSampleApp3(
      String baseImageName,
      List<String> appDirList1,
      List<String> appDirList2,
      String modelFile
  ) {
    logger.info("Build the model file list that contains {0}", modelFile);
    List<String> modelList = Collections.singletonList(MODEL_DIR + "/" + modelFile);
 
    String appName1 = appDirList1.get(0);
    String appName2 = appDirList2.get(0);
    
    logger.info("Build the first application archive using what is in {0}", appDirList1);
    assertTrue(
        buildAppArchive(
            defaultAppParams()
                .srcDirList(appDirList1)
                .appName(appName1)),
        String.format("Failed to create application archive for %s",
            appName1));
    
    logger.info("Build the second application archive usingt what is in {0}", appDirList2);
    assertTrue(
        buildAppArchive(
            defaultAppParams()
                .srcDirList(appDirList2)
                .appName(appName2)),
        String.format("Failed to create application archive for %s",
            appName2));
    
    logger.info("Build the archive list with two zip files: {0} and {1}",
        String.format("%s/%s.zip", ARCHIVE_DIR, appName1),
        String.format("%s/%s.zip", ARCHIVE_DIR, appName2));
    List<String> archiveList = Arrays.asList(
        String.format("%s/%s.zip", ARCHIVE_DIR, appName1),
        String.format("%s/%s.zip", ARCHIVE_DIR, appName2));
    
    return createImageAndVerify(
      createImageName(baseImageName),
      createUniqueImageTag(),
      modelList,
      archiveList);
  }

  /**
   * Patch the domain resource with a new value of a spec element.
   * Here is an example of the JSON patch string that is constructed in this method.
   * [
   *   {"op": "replace", "path": "/spec/image", "value": "mii-image:v2" }
   * ]
   * 
   * @param domainResourceName name of the domain resource
   * @param namespace Kubernetes namespace that the domain is hosted
   * @param specElement part of the domain spec that is going o be changed
   * @param newValue the expected value of the given element
   * @param image name of the new image
   * @return restartVersion of the domain resource, null if only image is patched
   */
  private String patchDomainResource(
      String domainResourceName,
      String namespace,
      String specElement,
      String newValue
  ) {
    String patch = 
        String.format("[\n  {\"op\": \"replace\", \"path\": \"/spec/%s\", \"value\": \"%s\"}\n]\n",
            specElement, newValue);
    logger.info("About to patch the domain resource {0} in namespace {1} with:{2}\n",
        domainResourceName, namespace, patch);

    assertTrue(patchDomainCustomResource(
            domainResourceName,
            namespace,
            new V1Patch(patch),
            V1Patch.PATCH_FORMAT_JSON_PATCH),
        String.format("Failed to patch the domain resource %s in namespace %s with %s:%s",
            domainResourceName, namespace, specElement, newValue));

    if (!specElement.equals("image")) {
      String restartVersion = assertDoesNotThrow(
          () -> getDomainCustomResource(domainResourceName, namespace).getSpec().getRestartVersion(),
          String.format("Failed to get the restartVersion of %s in namespace %s", domainResourceName, namespace));
      int newVersion = restartVersion == null ? 1 : Integer.valueOf(restartVersion) + 1;
      logger.info("Update restartVersion of domain {0} from {1} to {2}",
          domainResourceName, restartVersion, newVersion);
      patch =
          String.format("[\n  {\"op\": \"replace\", \"path\": \"/spec/restartVersion\", \"value\": \"%s\"}\n]\n",
              newVersion);
      logger.info("About to patch the domain resource {0} in namespace {1} with:{2}\n",
          domainResourceName, namespace, patch);

      assertTrue(patchDomainCustomResource(
              domainResourceName,
              namespace,
              new V1Patch(patch),
              V1Patch.PATCH_FORMAT_JSON_PATCH),
          String.format("Failed to patch the domain resource %s in namespace %s with startVersion:3",
              domainResourceName, namespace));
      String currentVersion = assertDoesNotThrow(
          () -> getDomainCustomResource(domainResourceName, namespace).getSpec().getRestartVersion(),
          String.format("Failed to get the restartVersion of %s in namespace %s", domainResourceName, namespace));
      logger.info("Current restartVersion is %s", currentVersion);
      assertTrue(currentVersion.equals(String.valueOf(newVersion)),
          String.format("Failed to update the restartVersion of domain %s from %s to %s",
                        domainResourceName,
                        restartVersion,
                        newVersion));
      return String.valueOf(newVersion);
    } else {
      return null;
    }
  }

  private String createImageAndVerify(
      String imageName,
      String imageTag,
      List<String> modelList,
      List<String> archiveList
  ) {
    String image = String.format("%s:%s", imageName, imageTag);

    // Set additional environment variables for WIT
    checkDirectory(WIT_BUILD_DIR);
    Map<String, String> env = new HashMap<>();
    env.put("WLSIMG_BLDDIR", WIT_BUILD_DIR);

    // For k8s 1.16 support and as of May 6, 2020, we presently need a different JDK for these
    // tests and for image tool. This is expected to no longer be necessary once JDK 11.0.8 or
    // the next JDK 14 versions are released.
    String witJavaHome = System.getenv("WIT_JAVA_HOME");
    if (witJavaHome != null) {
      env.put("JAVA_HOME", witJavaHome);
    }
 
    // build an image using WebLogic Image Tool
    logger.info("Create image {0} using model list {1} and archive list {2}",
        image, modelList, archiveList);
    boolean result = createMiiImage(
        defaultWitParams()
            .modelImageName(imageName)
            .modelImageTag(imageTag)
            .modelFiles(modelList)
            .modelArchiveFiles(archiveList)
            .wdtVersion(WDT_VERSION)
            .env(env)
            .redirect(true));

    assertTrue(result, String.format("Failed to create image %s using WebLogic Image Tool", image));

    /* Check image exists using docker images | grep image tag.
     * Tag name is unique as it contains date and timestamp.
     * This is a workaround for the issue on Jenkins machine
     * as docker images imagename:imagetag is not working and
     * the test fails even though the image exists.
     */
    assertTrue(doesImageExist(imageTag),
        String.format("Image %s doesn't exist", image));

    return image;
  }

  private void createRepoSecret(String domNamespace) throws ApiException {
    V1Secret repoSecret = new V1Secret()
            .metadata(new V1ObjectMeta()
                    .name(REPO_SECRET_NAME)
                    .namespace(domNamespace))
            .type("kubernetes.io/dockerconfigjson")
            .putDataItem(".dockerconfigjson", dockerConfigJson.getBytes());

    boolean secretCreated = false;
    try {
      secretCreated = createSecret(repoSecret);
    } catch (ApiException e) {
      logger.info("Exception when calling CoreV1Api#createNamespacedSecret");
      logger.info("Status code: " + e.getCode());
      logger.info("Reason: " + e.getResponseBody());
      logger.info("Response headers: " + e.getResponseHeaders());
      //409 means that the secret already exists - it is not an error, so can proceed
      if (e.getCode() != 409) {
        throw e;
      } else {
        secretCreated = true;
      }

    }
    assertTrue(secretCreated, String.format("create secret failed for %s in namespace %s",
            REPO_SECRET_NAME, domNamespace));
  }

  private void createDomainSecret(String secretName, String username, String password, String domNamespace)
          throws ApiException {
    Map<String, String> secretMap = new HashMap();
    secretMap.put("username", username);
    secretMap.put("password", password);
    boolean secretCreated = assertDoesNotThrow(() -> createSecret(new V1Secret()
            .metadata(new V1ObjectMeta()
                    .name(secretName)
                    .namespace(domNamespace))
            .stringData(secretMap)), "Create secret failed with ApiException");
    assertTrue(secretCreated, String.format("create secret failed for %s in namespace %s", secretName, domNamespace));

  }

  private void createDomainResource(String domainUid, String domNamespace, String adminSecretName,
                                    String repoSecretName, String encryptionSecretName, int replicaCount) {
    // create the domain CR
    Domain domain = new Domain()
            .apiVersion(DOMAIN_API_VERSION)
            .kind("Domain")
            .metadata(new V1ObjectMeta()
                    .name(domainUid)
                    .namespace(domNamespace))
            .spec(new DomainSpec()
                    .domainUid(domainUid)
                    .domainHomeSourceType("FromModel")
                    .image(MII_BASIC_IMAGE_NAME + ":" + MII_BASIC_IMAGE_TAG)
                    .addImagePullSecretsItem(new V1LocalObjectReference()
                            .name(repoSecretName))
                    .webLogicCredentialsSecret(new V1SecretReference()
                            .name(adminSecretName)
                            .namespace(domNamespace))
                    .includeServerOutInPodLog(true)
                    .serverStartPolicy("IF_NEEDED")
                    .serverPod(new ServerPod()
                            .addEnvItem(new V1EnvVar()
                                    .name("JAVA_OPTIONS")
                                    .value("-Dweblogic.StdoutDebugEnabled=false"))
                            .addEnvItem(new V1EnvVar()
                                    .name("USER_MEM_ARGS")
                                    .value("-Djava.security.egd=file:/dev/./urandom ")))
                    .adminServer(new AdminServer()
                            .serverStartState("RUNNING")
                            .adminService(new AdminService()
                                    .addChannelsItem(new Channel()
                                            .channelName("default")
                                            .nodePort(0))))
                    .addClustersItem(new Cluster()
                            .clusterName("cluster-1")
                            .replicas(replicaCount)
                            .serverStartState("RUNNING"))
                    .configuration(new Configuration()
                            .model(new Model()
                                    .domainType("WLS")
                                    .runtimeEncryptionSecret(encryptionSecretName))
                        .introspectorJobActiveDeadlineSeconds(300L)));

    logger.info("Create domain custom resource for domainUid {0} in namespace {1}",
            domainUid, domNamespace);
    boolean domCreated = assertDoesNotThrow(() -> createDomainCustomResource(domain),
            String.format("Create domain custom resource failed with ApiException for %s in namespace %s",
                    domainUid, domNamespace));
    assertTrue(domCreated, String.format("Create domain custom resource failed with ApiException "
                    + "for %s in namespace %s", domainUid, domNamespace));
  }

  private void checkPodCreated(String podName, String domainUid, String domNamespace) {
    withStandardRetryPolicy
        .conditionEvaluationListener(
            condition -> logger.info("Waiting for pod {0} to be created in namespace {1} "
                    + "(elapsed time {2}ms, remaining time {3}ms)",
                podName,
                domNamespace,
                condition.getElapsedTimeInMS(),
                condition.getRemainingTimeInMS()))
        .until(assertDoesNotThrow(() -> podExists(podName, domainUid, domNamespace),
            String.format("podExists failed with ApiException for %s in namespace in %s",
                podName, domNamespace)));

  }

  private String patchAndVerifyDomainResource(
      final String domainUid,
      final String namespace,
      final String adminServerPodName,
      final String managedServerPrefix,
      final int replicaCount,
      final String specElement,
      final String newValue
  ) {
    logger.info(
        "Patch the domain resource {0} in namespace {1} to use the new {2} {3}",
        domainUid, namespace, specElement, newValue);

    String restartVersion = patchDomainResource(domainUid, namespace, specElement, newValue);
    
    logger.info(
        "Check that domain resource {0} in namespace {1} has been patched with {2}: {3}",
        domainUid, namespace, specElement, newValue);
    checkDomainPatched(domainUid, namespace, specElement, newValue);

    // check and wait for the admin server pod to be patched with the new image
    logger.info(
        "Check that admin server pod for domain resource {0} in namespace {1} has been patched with {2}: {3}",
        domainUid, namespace, specElement, newValue);

    if (specElement.equals("image")) {
      checkPodImagePatched(
          domainUid,
          namespace,
          adminServerPodName,
          newValue);
    
      // check and wait for the managed server pods to be patched with the new image
      logger.info(
          "Check that server pods for domain resource {0} in namespace {1} have been patched with {2}: {3}",
          domainUid, namespace, specElement, newValue);
      for (int i = 1; i <= replicaCount; i++) {
        checkPodImagePatched(
            domainUid,
            namespace,
            managedServerPrefix + i,
            newValue);
      }
    }
    return restartVersion;
  }

  private void checkPodReady(String podName, String domainUid, String domNamespace) {
    withStandardRetryPolicy
        .conditionEvaluationListener(
            condition -> logger.info("Waiting for pod {0} to be ready in namespace {1} "
                    + "(elapsed time {2}ms, remaining time {3}ms)",
                podName,
                domNamespace,
                condition.getElapsedTimeInMS(),
                condition.getRemainingTimeInMS()))
        .until(assertDoesNotThrow(() -> podReady(podName, domainUid, domNamespace),
            String.format(
                "pod %s is not ready in namespace %s", podName, domNamespace)));

  }

  private void checkServiceCreated(String serviceName, String domNamespace) {
    withStandardRetryPolicy
        .conditionEvaluationListener(
            condition -> logger.info("Waiting for service {0} to be created in namespace {1} "
                    + "(elapsed time {2}ms, remaining time {3}ms)",
                serviceName,
                domNamespace,
                condition.getElapsedTimeInMS(),
                condition.getRemainingTimeInMS()))
        .until(assertDoesNotThrow(() -> serviceExists(serviceName, null, domNamespace),
            String.format(
                "Service %s is not ready in namespace %s", serviceName, domNamespace)));

  }

  private void checkAppRunning(
      String namespace,
      String podName,
      String internalPort,
      String appPath,
      String expectedStr
  ) {
   
    // check if the application is accessible inside of a server pod using standard retry policy
    checkAppIsRunning(withStandardRetryPolicy, namespace, podName, internalPort, appPath, expectedStr);
  }
  
  private void quickCheckAppRunning(
      String namespace,
      String podName,
      String internalPort,
      String appPath,
      String expectedStr
  ) {
    // check if the application is accessible inside of a server pod using quick retry policy
    checkAppIsRunning(withQuickRetryPolicy, namespace, podName, internalPort, appPath, expectedStr);
  }

  private void checkAppIsRunning(
      ConditionFactory conditionFactory,
      String namespace,
      String podName,
      String internalPort,
      String appPath,
      String expectedStr
  ) {
   
    // check if the application is accessible inside of a server pod
    conditionFactory
        .conditionEvaluationListener(
            condition -> logger.info("Waiting for application {0} is running on pod {1} in namespace {2} "
            + "(elapsed time {3}ms, remaining time {4}ms)",
            appPath,
            podName,
            namespace,
            condition.getElapsedTimeInMS(),
            condition.getRemainingTimeInMS()))
        .until(() -> appAccessibleInPod(
                namespace,
                podName, 
                internalPort, 
                appPath, 
                expectedStr));

  }
  
  private void quickCheckAppNotRunning(
      String namespace,
      String podName,
      String internalPort,
      String appPath,
      String expectedStr
  ) {
   
    // check that the application is NOT running inside of a server pod
    withQuickRetryPolicy
        .conditionEvaluationListener(
            condition -> logger.info("Checking if application {0} is not running on pod {1} in namespace {2} "
            + "(elapsed time {3}ms, remaining time {4}ms)",
            appPath,
            podName,
            namespace,
            condition.getElapsedTimeInMS(),
            condition.getRemainingTimeInMS()))
        .until(() -> appNotAccessibleInPod(
                namespace, 
                podName,
                internalPort, 
                appPath, 
                expectedStr));
  }
   
  private void checkDomainPatched(
      String domainUid,
      String namespace,
      String specElement,
      String newValue
  ) {
   
    // check if the domain resource has been patched with the given image
    withStandardRetryPolicy
        .conditionEvaluationListener(
            condition -> logger.info("Waiting for domain {0} to be patched in namespace {1} "
            + "(elapsed time {2}ms, remaining time {3}ms)",
            domainUid,
            namespace,
            condition.getElapsedTimeInMS(),
            condition.getRemainingTimeInMS()))
        .until(assertDoesNotThrow(() -> domainResourceImagePatched(domainUid, namespace, specElement, newValue),
            String.format(
               "Domain %s is not patched in namespace %s with %s %s", domainUid, namespace, specElement, newValue)));

  }
  
  private void checkPodImagePatched(
      String domainUid,
      String namespace,
      String podName,
      String image
  ) {
   
    // check if the server pod has been patched with the given image
    withStandardRetryPolicy
        .conditionEvaluationListener(
            condition -> logger.info("Waiting for pod {0} to be patched in namespace {1} "
            + "(elapsed time {2}ms, remaining time {3}ms)",
            podName,
            namespace,
            condition.getElapsedTimeInMS(),
            condition.getRemainingTimeInMS()))
        .until(assertDoesNotThrow(() -> podImagePatched(domainUid, namespace, podName, "weblogic-server", image),
            String.format(
                "Pod %s is not patched with image %s in namespace %s.",
                podName,
                image,
                namespace)));
  }

  private void checkPodRestarted(
      String domainUid,
      String domNamespace,
      String podName,
      String lastCreationTime
  ) {
    withStandardRetryPolicy
        .conditionEvaluationListener(
            condition -> logger.info("Waiting for pod {0} to be restarted in namespace {1} "
            + "(elapsed time {2}ms, remaining time {3}ms)",
            podName,
            domNamespace,
            condition.getElapsedTimeInMS(),
            condition.getRemainingTimeInMS()))
        .until(assertDoesNotThrow(() -> podRestarted(podName, domainUid, domNamespace, lastCreationTime),
            String.format(
                "pod %s has not been restarted in namespace %s", podName, domNamespace)));
  }

  private static void collectAppAvaiability(
      String namespace,
      List<Integer> appAvailability,
      String managedServerPrefix,
      int replicaCount,
      String internalPort,
      String appPath
  ) {
    boolean v2AppAvailable = false;
 
    // Access the pod periodically to check application's availability across the duration
    // of patching the domain with newer version of the application.
    // Note: we use the "kubectl exec" command in this method only. This is to avoid
    // problems when two threads accessing the same pod at the same time via Kubernetes
    // Java client.
    while (!v2AppAvailable)  {
      v2AppAvailable = true;
      for (int i = 1; i <= replicaCount; i++) {
        v2AppAvailable = v2AppAvailable && appAccessibleInPodKubectl(
                            namespace,
                            managedServerPrefix + i, 
                            internalPort, 
                            appPath, 
                            MII_APP_RESPONSE_V2 + i);
      }

      int count = 0;
      for (int i = 1; i <= replicaCount; i++) {
        if (appAccessibleInPodKubectl(
            namespace,
            managedServerPrefix + i, 
            internalPort, 
            appPath, 
            "Hello World")) {  
          count++;
        }
      }
      appAvailability.add(count);
      
      // the following log messages are temporarily here for debugging purposes.
      // This part of the code is disabled by default right now, and can be enabled by
      // -Dweblogic.operator.enableAppAvailabilityCheck=true.
      // TODO remove these log messages when this verification is fully enabled.
      if (count == 0) {
        logger.info("XXXXXXXXXXX: application not available XXXXXXXX");
      } else {
        logger.info("YYYYYYYYYYY: application available YYYYYYYY count = " + count);   
      }
      try {
        TimeUnit.MILLISECONDS.sleep(200);
      } catch (InterruptedException ie) {
        // do nothing
      }
    }
  }
  
  private static boolean appAlwaysAvailable(List<Integer> appAvailability) {
    for (Integer count: appAvailability) {
      if (count == 0) {
        logger.warning("Application was not available during patching.");
        return false;
      }
    }
    return true;
  }

  private void checkServerReadyStatusByExec(String podName, String namespace) {
    ExecResult execResult = assertDoesNotThrow(
        () -> execCommand(namespace, podName, null, true, READ_STATE_COMMAND));
    if (execResult.exitValue() == 0) {
      logger.info("execResult: " + execResult);
      assertEquals("RUNNING", execResult.stdout(),
          "Expected " + podName + ", in namespace " + namespace + ", to be in RUNNING ready status");
    } else {
      fail("Read state command failed with exit status code: " + execResult.exitValue());
    }
  }
}<|MERGE_RESOLUTION|>--- conflicted
+++ resolved
@@ -899,17 +899,10 @@
       String baseImageName,
       List<String> appDirList
   ) {
-<<<<<<< HEAD
-    logger.info("BuilimagenewValued the model file list that contains {0}", WDT_MODEL_FILE);
-    List<String> modelList = 
-        Collections.singletonList(String.format("%s/%s", MODEL_DIR, WDT_MODEL_FILE));
-
-=======
     logger.info("Build the model file list that contains {0}", MII_BASIC_WDT_MODEL_FILE);
     List<String> modelList = 
         Collections.singletonList(String.format("%s/%s", MODEL_DIR, MII_BASIC_WDT_MODEL_FILE));
    
->>>>>>> 6b2d51d4
     logger.info("Build an application archive using what is in {0}", appDirList);
     assertTrue(
         buildAppArchive(
