--- conflicted
+++ resolved
@@ -64,7 +64,6 @@
   public static final String MII_BASIC_IMAGE_TAG = TestUtils.getDateAndTimeStamp();
   public static final String MII_BASIC_APP_NAME = "sample-app";
 
-<<<<<<< HEAD
   // WDT domain-in-image constants
   public static final String WDT_BASIC_MODEL_FILE = "wdt-singleclusterdomain-sampleapp-wls.yaml";
   public static final String WDT_BASIC_MODEL_PROPERTIES_FILE = "wdt-singleclusterdomain-sampleapp-wls.properties";
@@ -72,11 +71,5 @@
   public static final String WDT_BASIC_IMAGE_TAG = TestUtils.getDateAndTimeStamp();
   public static final String WDT_BASIC_IMAGE_DomainHome = "/u01/oracle/user_projects/domains/domain1";
   public static final String WDT_BASIC_APP_NAME = "sample-app";
-
-  // domain constants
-  public static final String DOMAIN_VERSION = "v7";
-  public static final String DOMAIN_API_VERSION = "weblogic.oracle/" + DOMAIN_VERSION;
-}
-=======
-}
->>>>>>> 30198340
+  
+}