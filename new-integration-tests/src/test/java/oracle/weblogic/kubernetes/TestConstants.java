// Copyright (c) 2020, Oracle Corporation and/or its affiliates.
// Licensed under the Universal Permissive License v 1.0 as shown at https://oss.oracle.com/licenses/upl.

package oracle.weblogic.kubernetes;

import java.net.InetAddress;
import java.util.Optional;

import oracle.weblogic.kubernetes.utils.TestUtils;

import static org.junit.jupiter.api.Assertions.assertDoesNotThrow;

public interface TestConstants {

  // domain constants
  public static final String DOMAIN_VERSION = "v7";
  public static final String DOMAIN_API_VERSION = "weblogic.oracle/" + DOMAIN_VERSION;
  public static final String ADMIN_SERVER_NAME_BASE = "admin-server";
  public static final String MANAGED_SERVER_NAME_BASE = "managed-server";
  public static final String WLS_DOMAIN_TYPE = "WLS";

  // operator constants
  public static final String OPERATOR_RELEASE_NAME = "weblogic-operator";
  public static final String OPERATOR_CHART_DIR =
      "../kubernetes/charts/weblogic-operator";
  public static final String IMAGE_NAME_OPERATOR =
      "oracle/weblogic-kubernetes-operator";
  public static final String OPERATOR_DOCKER_BUILD_SCRIPT =
      "../buildDockerImage.sh";
  public static final String OPERATOR_SERVICE_NAME = "internal-weblogic-operator-svc";
  public static final String REPO_DUMMY_VALUE = "dummy";
  public static final String REPO_SECRET_NAME = "ocir-secret";
  public static final String REPO_REGISTRY = Optional.ofNullable(System.getenv("REPO_REGISTRY"))
      .orElse(REPO_DUMMY_VALUE);
  public static final String REPO_DEFAULT = "phx.ocir.io/weblogick8s/";
  public static final String REPO_NAME = Optional.ofNullable(System.getenv("KIND_REPO"))
      .orElse(!REPO_REGISTRY.equals(REPO_DUMMY_VALUE) ? REPO_DEFAULT : "");
  public static final String REPO_USERNAME = Optional.ofNullable(System.getenv("REPO_USERNAME"))
      .orElse(REPO_DUMMY_VALUE);
  public static final String REPO_PASSWORD = Optional.ofNullable(System.getenv("REPO_PASSWORD"))
      .orElse(REPO_DUMMY_VALUE);
  public static final String REPO_EMAIL = Optional.ofNullable(System.getenv("REPO_EMAIL"))
      .orElse(REPO_DUMMY_VALUE);

  // jenkins constants
  public static final String BUILD_ID = Optional.ofNullable(System.getenv("BUILD_ID"))
      .orElse("");
  public static final String BRANCH_NAME_FROM_JENKINS = Optional.ofNullable(System.getenv("BRANCH"))
      .orElse("");

  public static final String K8S_NODEPORT_HOST = Optional.ofNullable(System.getenv("K8S_NODEPORT_HOST"))
        .orElse(assertDoesNotThrow(() -> InetAddress.getLocalHost().getHostName()));
  public static final String GOOGLE_REPO_URL = "https://kubernetes-charts.storage.googleapis.com/";
  public static final String LOGS_DIR = System.getenv().getOrDefault("RESULT_ROOT",
      System.getProperty("java.io.tmpdir")) + "/diagnosticlogs";

  public static final String PV_ROOT = System.getenv().getOrDefault("PV_ROOT",
      System.getProperty("java.io.tmpdir") + "/ittestspvroot");

  // NGINX constants
  public static final String NGINX_RELEASE_NAME = "nginx-release" + BUILD_ID;
  public static final String STABLE_REPO_NAME = "stable";
  public static final String NGINX_CHART_NAME = "nginx-ingress";

  // MII image constants
  public static final String MII_BASIC_WDT_MODEL_FILE = "model-singleclusterdomain-sampleapp-wls.yaml";
  public static final String MII_BASIC_IMAGE_NAME = REPO_NAME + "mii-basic-image";
  public static final String MII_BASIC_IMAGE_TAG = TestUtils.getDateAndTimeStamp();
  public static final String MII_BASIC_APP_NAME = "sample-app";
<<<<<<< HEAD
=======
  public static final String MII_TWO_APP_WDT_MODEL_FILE = "model-singlecluster-two-sampleapp-wls.yaml";

  // application constants
  public static final String MII_APP_RESPONSE_V1 = "Hello World, you have reached server managed-server";
  public static final String MII_APP_RESPONSE_V2 = "Hello World AGAIN, you have reached server managed-server";
  public static final String MII_APP_RESPONSE_V3 = "How are you doing! You have reached server managed-server";
  public static final String READ_STATE_COMMAND = "/weblogic-operator/scripts/readState.sh";

>>>>>>> 898b9676
}<|MERGE_RESOLUTION|>--- conflicted
+++ resolved
@@ -67,8 +67,6 @@
   public static final String MII_BASIC_IMAGE_NAME = REPO_NAME + "mii-basic-image";
   public static final String MII_BASIC_IMAGE_TAG = TestUtils.getDateAndTimeStamp();
   public static final String MII_BASIC_APP_NAME = "sample-app";
-<<<<<<< HEAD
-=======
   public static final String MII_TWO_APP_WDT_MODEL_FILE = "model-singlecluster-two-sampleapp-wls.yaml";
 
   // application constants
@@ -77,5 +75,4 @@
   public static final String MII_APP_RESPONSE_V3 = "How are you doing! You have reached server managed-server";
   public static final String READ_STATE_COMMAND = "/weblogic-operator/scripts/readState.sh";
 
->>>>>>> 898b9676
 }