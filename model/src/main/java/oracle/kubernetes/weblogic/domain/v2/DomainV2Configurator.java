--- conflicted
+++ resolved
@@ -78,16 +78,6 @@
   }
 
   @Override
-<<<<<<< HEAD
-  public DomainConfigurator withPodLabel(String name, String value) {
-    ((BaseConfiguration) getDomainSpec()).addPodLabels(name, value);
-    return this;
-  }
-
-  @Override
-  public DomainConfigurator withPodAnnotation(String name, String value) {
-    ((BaseConfiguration) getDomainSpec()).addPodAnnotations(name, value);
-=======
   /**
    * Sets the WebLogic configuration overrides secret names for the domain
    *
@@ -96,7 +86,18 @@
    */
   public DomainConfigurator withConfigOverrideSecrets(String... secretNames) {
     getDomainSpec().setConfigOverrideSecrets(Arrays.asList(secretNames));
->>>>>>> 2eee6231
+    return this;
+  }
+
+  @Override
+  public DomainConfigurator withPodLabel(String name, String value) {
+    ((BaseConfiguration) getDomainSpec()).addPodLabels(name, value);
+    return this;
+  }
+
+  @Override
+  public DomainConfigurator withPodAnnotation(String name, String value) {
+    ((BaseConfiguration) getDomainSpec()).addPodAnnotations(name, value);
     return this;
   }
 
