--- conflicted
+++ resolved
@@ -9,11 +9,8 @@
 import static oracle.kubernetes.weblogic.domain.v2.ConfigurationConstants.START_ALWAYS;
 import static oracle.kubernetes.weblogic.domain.v2.ConfigurationConstants.START_NEVER;
 
-<<<<<<< HEAD
 import io.kubernetes.client.models.V1PodSecurityContext;
 import io.kubernetes.client.models.V1SecurityContext;
-=======
->>>>>>> 2eee6231
 import java.util.Arrays;
 import javax.annotation.Nonnull;
 import oracle.kubernetes.operator.KubernetesConstants;
@@ -230,7 +227,6 @@
     }
 
     @Override
-<<<<<<< HEAD
     public ServerConfigurator withRequestRequirement(String resource, String quantity) {
       server.addRequestRequirement(resource, quantity);
       return this;
@@ -262,8 +258,6 @@
     }
 
     @Override
-=======
->>>>>>> 2eee6231
     public ServerConfigurator withAdditionalVolume(String name, String path) {
       server.addAdditionalVolume(name, path);
       return this;
@@ -353,7 +347,6 @@
     }
 
     @Override
-<<<<<<< HEAD
     public ClusterConfigurator withNodeSelector(String labelKey, String labelValue) {
       cluster.addNodeSelector(labelKey, labelValue);
       return this;
@@ -384,17 +377,13 @@
       return this;
     }
 
-=======
->>>>>>> 2eee6231
+    @Override
     public ClusterConfigurator withAdditionalVolume(String name, String path) {
       cluster.addAdditionalVolume(name, path);
       return this;
     }
 
-<<<<<<< HEAD
-=======
-    @Override
->>>>>>> 2eee6231
+    @Override
     public ClusterConfigurator withAdditionalVolumeMount(String name, String path) {
       cluster.addAdditionalVolumeMount(name, path);
       return this;
