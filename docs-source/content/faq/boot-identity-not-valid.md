--- conflicted
+++ resolved
@@ -15,8 +15,4 @@
 
 Check that the user name and password credentials stored in the Kubernetes Secret referenced by `weblogicCredentialsSecret` contain the expected values for an account with administrative privilege for the WebLogic domain.
 Then [stop all WebLogic Server instances](https://oracle.github.io/weblogic-kubernetes-operator/userguide/managing-domains/domain-lifecycle/startup/#starting-and-stopping-servers)
-<<<<<<< HEAD
-in the domain before restarting so that the operator will repeat its introspection and generate the corrected `boot.properites` files.
-=======
-in the domain before restarting so that the operator will repeat its introspection and generate the corrected `boot.properties` files.
->>>>>>> 51dda59c
+in the domain before restarting so that the operator will repeat its introspection and generate the corrected `boot.properties` files.